use pyo3::pymodule;

#[pymodule]
mod rgrow {
    #[pymodule_export]
    use rgrow::tileset::TileSet;

    #[pymodule_export]
    use rgrow::python::PyState;

    #[pymodule_export]
    use rgrow::ffs::FFSLevelRef;
    #[pymodule_export]
    use rgrow::ffs::FFSRunResult;
    #[pymodule_export]
    use rgrow::ffs::FFSRunResultDF;
    #[pymodule_export]
    use rgrow::ffs::FFSStateRef;

    #[pymodule_export]
    use rgrow::ffs::FFSRunConfig;
    #[pymodule_export]
    use rgrow::system::EvolveBounds;
    #[pymodule_export]
    use rgrow::system::EvolveOutcome;

<<<<<<< HEAD
    m.add_function(wrap_pyfunction!(rgrow::utils::string_dna_dg_ds, m)?)?;

    Ok(())
=======
    #[pymodule_export]
    use rgrow::models::atam::ATAM;
    #[pymodule_export]
    use rgrow::models::ktam::KTAM;
    #[pymodule_export]
    use rgrow::models::oldktam::OldKTAM;
    #[pymodule_export]
    use rgrow::system::DimerInfo;
    #[pymodule_export]
    use rgrow::system::NeededUpdate;
>>>>>>> 342c9982
}<|MERGE_RESOLUTION|>--- conflicted
+++ resolved
@@ -24,11 +24,9 @@
     #[pymodule_export]
     use rgrow::system::EvolveOutcome;
 
-<<<<<<< HEAD
-    m.add_function(wrap_pyfunction!(rgrow::utils::string_dna_dg_ds, m)?)?;
+    #[pymodule_export]
+    use rgrow::utils::string_dna_dg_ds;
 
-    Ok(())
-=======
     #[pymodule_export]
     use rgrow::models::atam::ATAM;
     #[pymodule_export]
@@ -36,8 +34,9 @@
     #[pymodule_export]
     use rgrow::models::oldktam::OldKTAM;
     #[pymodule_export]
+    use rgrow::models::sdc1d::SDC;
+    #[pymodule_export]
     use rgrow::system::DimerInfo;
     #[pymodule_export]
     use rgrow::system::NeededUpdate;
->>>>>>> 342c9982
 }