--- conflicted
+++ resolved
@@ -120,11 +120,7 @@
     # Name of the system -- Used for plotting
     name: str | None = None
 
-<<<<<<< HEAD
-    def __new__(cls, params, name):
-=======
-    def __new__(cls, params, system_name: str | None = None): # type: ignore
->>>>>>> 9dfc3e9d
+    def __new__(cls, params, name: str | None = None):
         self = super().__new__(cls, params)
         self.params = params
         self.name = name
