--- conflicted
+++ resolved
@@ -68,11 +68,8 @@
 enum_dispatch = "0.3"
 polars = { workspace = true }
 pyo3-polars = {workspace = true}
-<<<<<<< HEAD
 approx = { workspace = true }
-=======
 bincode = "1"
->>>>>>> 3530f7c2
 
 [dependencies.clap]
 version = "4"
