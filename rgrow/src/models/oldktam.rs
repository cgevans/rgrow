--- conflicted
+++ resolved
@@ -348,7 +348,6 @@
     }
 
     // Dimer detachment rates are written manually.
-<<<<<<< HEAD
     fn dimer_s_detach_rate<C: State>(
         &self,
         canvas: &C,
@@ -356,9 +355,6 @@
         t: Tile,
         ts: Energy,
     ) -> Rate {
-=======
-    fn dimer_s_detach_rate<C: State>(&self, canvas: &C, p: Point, t: Tile, ts: Energy) -> Rate {
->>>>>>> 60e16035
         let p2 = canvas.u_move_point_s(p);
         if (!canvas.inbounds(p2)) | (unsafe { canvas.uv_p(p2) == 0 }) | self.is_seed(p2) {
             0.0
@@ -375,7 +371,6 @@
     }
 
     // Dimer detachment rates are written manually.
-<<<<<<< HEAD
     fn dimer_e_detach_rate<C: State>(
         &self,
         canvas: &C,
@@ -383,9 +378,6 @@
         t: Tile,
         ts: Energy,
     ) -> Rate {
-=======
-    fn dimer_e_detach_rate<C: State>(&self, canvas: &C, p: Point, t: Tile, ts: Energy) -> Rate {
->>>>>>> 60e16035
         let p2 = canvas.u_move_point_e(p);
         if (!canvas.inbounds(p2)) | (unsafe { canvas.uv_p(p2) == 0 } | self.is_seed(p2)) {
             0.0
@@ -582,16 +574,12 @@
         }
     }
 
-<<<<<<< HEAD
     fn choose_event_at_point<S: State>(
         &self,
         canvas: &S,
         p: PointSafe2,
         mut acc: Rate,
     ) -> Event {
-=======
-    fn choose_event_at_point<S: State>(&self, canvas: &S, p: PointSafe2, mut acc: Rate) -> Event {
->>>>>>> 60e16035
         let tile = { canvas.tile_at_point(p) };
 
         let tn = { canvas.tile_to_n(p) };
