pub mod atam;
pub mod covers;
pub mod ktam;
pub mod oldktam;

<<<<<<< HEAD
pub mod sdc1d;

pub(self) mod fission_base;
=======
mod fission_base;
>>>>>>> 31e0746d
<|MERGE_RESOLUTION|>--- conflicted
+++ resolved
@@ -3,10 +3,6 @@
 pub mod ktam;
 pub mod oldktam;
 
-<<<<<<< HEAD
 pub mod sdc1d;
 
-pub(self) mod fission_base;
-=======
-mod fission_base;
->>>>>>> 31e0746d
+pub(self) mod fission_base;