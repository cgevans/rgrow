/// A revised kTAM implementation with duples and fission, and the intention to eventually
/// add dimer detachment and attachment.
///
/// Implementation notes:
///
/// - Concentration is stored in M.
/// - Concentration, rather than stoichiometry and $G_{mc}$ values, are stored internally.
/// - As with Xgrow, duples are treated as two tiles, where the right/bottom tile is "fake".
/// - Unlike Xgrow, there is no *requirement* that there be a seed.
/// - Dimer detachment is not currently implemented.
use super::fission_base::*;
use crate::{
    base::{GrowError, RgrowError},
    canvas::{PointSafe2, PointSafeHere},
    state::State,
    system::{
        ChunkHandling, ChunkSize, DimerInfo, Event, FissionHandling, NeededUpdate, Orientation,
        System, SystemInfo, SystemWithDimers, TileBondInfo,
    },
    tileset::{FromTileSet, ProcessedTileSet, TileSet, GMC_DEFAULT, GSE_DEFAULT},
};

use crate::base::{HashMapType, HashSetType};
use ndarray::prelude::*;
use rand::prelude::Distribution;
use serde::{Deserialize, Serialize};
use std::collections::HashMap;

use crate::base::{Glue, Tile};

/// Concentration (M)
type Conc = f64;
type Strength = f64;

/// Rate per concentration (M/s)
type RatePerConc = f64;

type Energy = f64;

/// Rate (1/s)
type Rate = f64;

trait NonZero {
    fn nonzero(self) -> bool;
}

impl NonZero for Tile {
    fn nonzero(self) -> bool {
        self > 0
    }
}

const FAKE_EVENT_RATE: f64 = 1e-20;

fn energy_exp_times_u0(x: Energy) -> Conc {
    x.exp()
}

#[derive(Clone, Debug, Serialize, Deserialize)]
pub enum Seed {
    None(),
    SingleTile { point: PointSafe2, tile: Tile },
    MultiTile(HashMapType<PointSafe2, Tile>),
}

#[derive(Clone, Copy, Debug, Serialize, Deserialize)]
enum TileShape {
    Single,
    DupleToRight(Tile),
    DupleToBottom(Tile),
    DupleToLeft(Tile),
    DupleToTop(Tile),
}

impl Default for TileShape {
    fn default() -> Self {
        Self::Single
    }
}

#[derive(Debug, Clone, Serialize, Deserialize)]
pub struct KTAM {
    /// Tile names, as strings.  Only used for reference.
    pub tile_names: Vec<String>,
    /// Tile concentrations, actual (not modified by alpha/Gse/etc) in M.
    pub tile_concs: Array1<Conc>,
    /// Glues (by number) on tile edges.
    pub tile_edges: Array2<Glue>,
    /// Strengths of self-binding glues (eg, glue 1 binding to glue 1),
    /// in abstract strength.
    pub glue_strengths: Array1<Strength>,
    /// Strengths of links between different glues (eg, glue 1 binding to
    /// glue 2).  Should be symmetric.  Will be added with glue_strengths.
    pub glue_links: Array2<Strength>,
    /// kTAM $G_{se}$ value (unitless, positive is favorable)
    pub g_se: Energy,
    /// kTAM $\alpha$ value (unitless, positive is favorable)
    pub alpha: Energy,
    /// Rate constant for monomer attachment events, in M/s.
    pub kf: RatePerConc,
    pub double_to_right: Array1<Tile>,
    pub double_to_bottom: Array1<Tile>,
    pub seed: Seed,
    pub tile_colors: Vec<[u8; 4]>,
    pub fission_handling: FissionHandling,
    pub glue_names: Vec<String>,

    // End of public stuff, now moving to calculated stuff.
    pub(crate) energy_ns: Array2<Energy>,
    pub(crate) energy_we: Array2<Energy>,

    pub chunk_size: ChunkSize,
    pub chunk_handling: ChunkHandling,

    /// Each "friends" hashset gives the potential tile attachments
    /// at point P if tile T is in that direction.  Eg, friends_e[T]
    /// is a set of tiles that might attach at point P if T is east of
    /// point P.  The ones other than NESW are only for duples.
    friends_n: Vec<HashSetType<Tile>>,
    friends_e: Vec<HashSetType<Tile>>,
    friends_s: Vec<HashSetType<Tile>>,
    friends_w: Vec<HashSetType<Tile>>,
    friends_ne: Vec<HashSetType<Tile>>,
    friends_ee: Vec<HashSetType<Tile>>,
    friends_se: Vec<HashSetType<Tile>>,
    friends_ss: Vec<HashSetType<Tile>>,
    friends_sw: Vec<HashSetType<Tile>>,

    has_duples: bool,
    duple_info: Array1<TileShape>,
    should_be_counted: Array1<bool>,
}

impl System for KTAM {
    fn update_after_event<S: State>(&self, state: &mut S, event: &Event) {
        match event {
            Event::None => todo!(),
            Event::MonomerAttachment(p, _)
            | Event::MonomerDetachment(p)
            | Event::MonomerChange(p, _) => {
                self.update_monomer_points(state, *p);
            }
            Event::PolymerDetachment(v) => {
                let mut points = Vec::new();
                for p in v {
                    points.extend(self.points_to_update_around(state, p));
                }
                points.sort_unstable();
                points.dedup();
                self.update_points(state, &points);
            }
            Event::PolymerAttachment(t) | Event::PolymerChange(t) => {
                let mut points = Vec::new();
                for p in t {
                    points.extend(self.points_to_update_around(state, &p.0));
                }
                points.sort_unstable();
                points.dedup();
                self.update_points(state, &points);
            }
        }
    }

    fn calc_n_tiles<S: State>(&self, state: &S) -> crate::base::NumTiles {
        state.calc_n_tiles_with_tilearray(&self.should_be_counted)
    }

    fn event_rate_at_point<S: State>(
        &self,
        state: &S,
        p: crate::canvas::PointSafeHere,
    ) -> crate::base::Rate {
        if !state.inbounds(p.0) {
            return 0.;
        }
        let p = PointSafe2(p.0);
        let t = state.tile_at_point(p);

        match self.chunk_handling {
            ChunkHandling::None => {
                if t.nonzero() {
                    self.monomer_detachment_rate_at_point(state, p)
                } else {
                    self.total_monomer_attachment_rate_at_point(state, p)
                }
            }
            ChunkHandling::Detach => {
                if t.nonzero() {
                    self.monomer_detachment_rate_at_point(state, p)
                        + self.chunk_detach_rate(state, p, t)
                } else {
                    self.total_monomer_attachment_rate_at_point(state, p)
                }
            }
            #[allow(unreachable_code)]
            ChunkHandling::Equilibrium => {
                if t.nonzero() {
                    self.monomer_detachment_rate_at_point(state, p)
                        + self.chunk_detach_rate(state, p, t)
                } else {
                    todo!("Chunk attach rate");
                    self.total_monomer_attachment_rate_at_point(state, p)
                }
            }
        }
    }

    fn choose_event_at_point<S: State>(
        &self,
        state: &S,
        p: PointSafe2,
        acc: crate::base::Rate,
    ) -> Event {
        match self.choose_detachment_at_point(state, p, acc) {
            (true, _, event) => event,
            (false, acc, _) => match self.choose_attachment_at_point(state, p, acc) {
                (true, _, event) => event,
                (false, acc, _) => {
                    panic!(
                        "Rate: {:?}, {:?}, {:?}, {:?}",
                        acc,
                        p,
                        state,
                        state.raw_array()
                    );
                }
            },
        }
    }

    fn perform_event<S: State>(&self, state: &mut S, event: &Event) -> &Self {
        match event {
            Event::None => panic!("Being asked to perform null event."),
            Event::MonomerAttachment(point, tile) => {
                state.set_sa(point, tile);
                match self.tile_shape(*tile) {
                    TileShape::Single => (),
                    TileShape::DupleToRight(dt) => {
                        debug_assert_eq!(state.tile_to_e(*point), 0);
                        state.set_sa_countabletilearray(
                            &PointSafe2(state.move_sa_e(*point).0),
                            &dt,
                            &self.should_be_counted,
                        );
                    }
                    TileShape::DupleToBottom(dt) => {
                        debug_assert_eq!(state.tile_to_s(*point), 0);
                        state.set_sa_countabletilearray(
                            &PointSafe2(state.move_sa_s(*point).0),
                            &dt,
                            &self.should_be_counted,
                        );
                    }
                    TileShape::DupleToLeft(dt) => {
                        debug_assert_eq!(state.tile_to_w(*point), 0);
                        state.set_sa_countabletilearray(
                            &PointSafe2(state.move_sa_w(*point).0),
                            &dt,
                            &self.should_be_counted,
                        );
                    }
                    TileShape::DupleToTop(dt) => {
                        debug_assert_eq!(state.tile_to_n(*point), 0);
                        state.set_sa_countabletilearray(
                            &PointSafe2(state.move_sa_n(*point).0),
                            &dt,
                            &self.should_be_counted,
                        );
                    }
                }
            }
            Event::MonomerChange(point, tile) => {
                let oldt = state.tile_at_point(*point);

                match self.tile_shape(oldt) {
                    // Fixme: somewhat unsafe
                    TileShape::Single => (),
                    TileShape::DupleToRight(dt) => {
                        debug_assert_eq!(dt, state.tile_to_e(*point));
                        state.set_sa_countabletilearray(
                            &PointSafe2(state.move_sa_e(*point).0),
                            &0,
                            &self.should_be_counted,
                        )
                    }
                    TileShape::DupleToBottom(dt) => {
                        debug_assert_eq!(dt, state.tile_to_s(*point));
                        state.set_sa_countabletilearray(
                            &PointSafe2(state.move_sa_s(*point).0),
                            &0,
                            &self.should_be_counted,
                        )
                    }
                    TileShape::DupleToLeft(dt) => {
                        debug_assert_eq!(dt, state.tile_to_w(*point));
                        state.set_sa_countabletilearray(
                            &PointSafe2(state.move_sa_w(*point).0),
                            &0,
                            &self.should_be_counted,
                        )
                    }
                    TileShape::DupleToTop(dt) => {
                        debug_assert_eq!(dt, state.tile_to_n(*point));
                        state.set_sa_countabletilearray(
                            &PointSafe2(state.move_sa_n(*point).0),
                            &0,
                            &self.should_be_counted,
                        )
                    }
                }

                state.set_sa_countabletilearray(point, tile, &self.should_be_counted);

                match self.tile_shape(*tile) {
                    TileShape::Single => (),
                    TileShape::DupleToRight(dt) => {
                        debug_assert_eq!(state.tile_to_e(*point), 0);
                        state.set_sa_countabletilearray(
                            &PointSafe2(state.move_sa_e(*point).0),
                            &dt,
                            &self.should_be_counted,
                        );
                    }
                    TileShape::DupleToBottom(dt) => {
                        debug_assert_eq!(state.tile_to_s(*point), 0);
                        state.set_sa_countabletilearray(
                            &PointSafe2(state.move_sa_s(*point).0),
                            &dt,
                            &self.should_be_counted,
                        );
                    }
                    TileShape::DupleToLeft(dt) => {
                        debug_assert_eq!(state.tile_to_w(*point), 0);
                        state.set_sa_countabletilearray(
                            &PointSafe2(state.move_sa_w(*point).0),
                            &dt,
                            &self.should_be_counted,
                        );
                    }
                    TileShape::DupleToTop(dt) => {
                        debug_assert_eq!(state.tile_to_n(*point), 0);
                        state.set_sa_countabletilearray(
                            &PointSafe2(state.move_sa_n(*point).0),
                            &dt,
                            &self.should_be_counted,
                        );
                    }
                }
            }
            Event::MonomerDetachment(point) => {
                match self.tile_shape(state.tile_at_point(*point)) {
                    TileShape::Single => (),
                    TileShape::DupleToRight(dt) => {
                        debug_assert_eq!(state.tile_to_e(*point), dt);
                        state.set_sa_countabletilearray(
                            &PointSafe2(state.move_sa_e(*point).0),
                            &0,
                            &self.should_be_counted,
                        );
                    }
                    TileShape::DupleToBottom(dt) => {
                        debug_assert_eq!(state.tile_to_s(*point), dt);
                        state.set_sa_countabletilearray(
                            &PointSafe2(state.move_sa_s(*point).0),
                            &0,
                            &self.should_be_counted,
                        );
                    }
                    TileShape::DupleToLeft(dt) => {
                        debug_assert_eq!(state.tile_to_w(*point), dt);
                        state.set_sa_countabletilearray(
                            &PointSafe2(state.move_sa_w(*point).0),
                            &0,
                            &self.should_be_counted,
                        );
                    }
                    TileShape::DupleToTop(dt) => {
                        debug_assert_eq!(state.tile_to_n(*point), dt);
                        state.set_sa_countabletilearray(
                            &PointSafe2(state.move_sa_n(*point).0),
                            &0,
                            &self.should_be_counted,
                        );
                    }
                }
                state.set_sa_countabletilearray(point, &0, &self.should_be_counted);
            }
            Event::PolymerAttachment(changelist) => {
                for (point, tile) in changelist {
                    state.set_sa_countabletilearray(point, tile, &self.should_be_counted);
                    match self.tile_shape(*tile) {
                        TileShape::Single => (),
                        TileShape::DupleToRight(dt) => {
                            debug_assert_eq!(state.tile_to_e(*point), 0);
                            state.set_sa_countabletilearray(
                                &PointSafe2(state.move_sa_e(*point).0),
                                &dt,
                                &self.should_be_counted,
                            );
                        }
                        TileShape::DupleToBottom(dt) => {
                            debug_assert_eq!(state.tile_to_s(*point), 0);
                            state.set_sa_countabletilearray(
                                &PointSafe2(state.move_sa_s(*point).0),
                                &dt,
                                &self.should_be_counted,
                            );
                        }
                        TileShape::DupleToLeft(dt) => {
                            debug_assert_eq!(state.tile_to_w(*point), 0);
                            state.set_sa_countabletilearray(
                                &PointSafe2(state.move_sa_w(*point).0),
                                &dt,
                                &self.should_be_counted,
                            );
                        }
                        TileShape::DupleToTop(dt) => {
                            debug_assert_eq!(state.tile_to_n(*point), 0);
                            state.set_sa_countabletilearray(
                                &PointSafe2(state.move_sa_n(*point).0),
                                &dt,
                                &self.should_be_counted,
                            );
                        }
                    }
                }
            }
            Event::PolymerChange(changelist) => {
                for (point, tile) in changelist {
                    let oldt = state.tile_at_point(*point);

                    match self.tile_shape(oldt) {
                        // Fixme: somewhat unsafe
                        TileShape::Single => (),
                        TileShape::DupleToRight(dt) => {
                            debug_assert_eq!(dt, state.tile_to_e(*point));
                            state.set_sa_countabletilearray(
                                &PointSafe2(state.move_sa_e(*point).0),
                                &0,
                                &self.should_be_counted,
                            )
                        }
                        TileShape::DupleToBottom(dt) => {
                            debug_assert_eq!(dt, state.tile_to_s(*point));
                            state.set_sa_countabletilearray(
                                &PointSafe2(state.move_sa_s(*point).0),
                                &0,
                                &self.should_be_counted,
                            )
                        }
                        TileShape::DupleToLeft(dt) => {
                            debug_assert_eq!(dt, state.tile_to_w(*point));
                            state.set_sa_countabletilearray(
                                &PointSafe2(state.move_sa_w(*point).0),
                                &0,
                                &self.should_be_counted,
                            )
                        }
                        TileShape::DupleToTop(dt) => {
                            debug_assert_eq!(dt, state.tile_to_n(*point));
                            state.set_sa_countabletilearray(
                                &PointSafe2(state.move_sa_n(*point).0),
                                &0,
                                &self.should_be_counted,
                            )
                        }
                    }

                    state.set_sa_countabletilearray(point, tile, &self.should_be_counted);

                    match self.tile_shape(*tile) {
                        TileShape::Single => (),
                        TileShape::DupleToRight(dt) => {
                            debug_assert_eq!(state.tile_to_e(*point), 0);
                            state.set_sa_countabletilearray(
                                &PointSafe2(state.move_sa_e(*point).0),
                                &dt,
                                &self.should_be_counted,
                            );
                        }
                        TileShape::DupleToBottom(dt) => {
                            debug_assert_eq!(state.tile_to_s(*point), 0);
                            state.set_sa_countabletilearray(
                                &PointSafe2(state.move_sa_s(*point).0),
                                &dt,
                                &self.should_be_counted,
                            );
                        }
                        TileShape::DupleToLeft(dt) => {
                            debug_assert_eq!(state.tile_to_w(*point), 0);
                            state.set_sa_countabletilearray(
                                &PointSafe2(state.move_sa_w(*point).0),
                                &dt,
                                &self.should_be_counted,
                            );
                        }
                        TileShape::DupleToTop(dt) => {
                            debug_assert_eq!(state.tile_to_n(*point), 0);
                            state.set_sa_countabletilearray(
                                &PointSafe2(state.move_sa_n(*point).0),
                                &dt,
                                &self.should_be_counted,
                            );
                        }
                    }
                }
            }
            Event::PolymerDetachment(changelist) => {
                for point in changelist {
                    match self.tile_shape(state.tile_at_point(*point)) {
                        TileShape::Single => (),
                        TileShape::DupleToRight(dt) => {
                            debug_assert_eq!(state.tile_to_e(*point), dt);
                            state.set_sa_countabletilearray(
                                &PointSafe2(state.move_sa_e(*point).0),
                                &0,
                                &self.should_be_counted,
                            );
                        }
                        TileShape::DupleToBottom(dt) => {
                            debug_assert_eq!(state.tile_to_s(*point), dt);
                            state.set_sa_countabletilearray(
                                &PointSafe2(state.move_sa_s(*point).0),
                                &0,
                                &self.should_be_counted,
                            );
                        }
                        TileShape::DupleToLeft(dt) => {
                            debug_assert_eq!(state.tile_to_w(*point), dt);
                            state.set_sa_countabletilearray(
                                &PointSafe2(state.move_sa_w(*point).0),
                                &0,
                                &self.should_be_counted,
                            );
                        }
                        TileShape::DupleToTop(dt) => {
                            debug_assert_eq!(state.tile_to_n(*point), dt);
                            state.set_sa_countabletilearray(
                                &PointSafe2(state.move_sa_n(*point).0),
                                &0,
                                &self.should_be_counted,
                            );
                        }
                    }

                    state.set_sa_countabletilearray(point, &0, &self.should_be_counted);
                }
            }
        }
        self
    }

    fn seed_locs(&self) -> Vec<(PointSafe2, Tile)> {
        self._seed_locs()
    }

    fn calc_mismatch_locations<S: State>(&self, state: &S) -> Array2<usize> {
        let threshold = 0.5; // Todo: fix this
        let mut mismatch_locations = Array2::<usize>::zeros((state.nrows(), state.ncols()));

        // TODO: this should use an iterator from the canvas, which we should implement.
        for i in 0..state.nrows() {
            for j in 0..state.ncols() {
                if !state.inbounds((i, j)) {
                    continue;
                }
                let p = PointSafe2((i, j));

                let t = state.tile_at_point(p);

                if t == 0 {
                    continue;
                }

                let tn;
                let te;
                let ts;
                let tw;

                // We set duple directions to 0, because these will be
                // excluded from the mismatch calculation.
                match self.tile_shape(t) {
                    TileShape::Single => {
                        tn = state.tile_to_n(p);
                        te = state.tile_to_e(p);
                        ts = state.tile_to_s(p);
                        tw = state.tile_to_w(p);
                    }
                    TileShape::DupleToRight(_) => {
                        tn = state.tile_to_n(p);
                        te = 0;
                        ts = state.tile_to_s(p);
                        tw = state.tile_to_w(p);
                    }
                    TileShape::DupleToBottom(_) => {
                        tn = state.tile_to_n(p);
                        te = state.tile_to_e(p);
                        ts = 0;
                        tw = state.tile_to_w(p);
                    }
                    TileShape::DupleToLeft(_) => {
                        tn = state.tile_to_n(p);
                        te = state.tile_to_e(p);
                        ts = state.tile_to_s(p);
                        tw = 0;
                    }
                    TileShape::DupleToTop(_) => {
                        tn = 0;
                        te = state.tile_to_e(p);
                        ts = state.tile_to_s(p);
                        tw = state.tile_to_w(p);
                    }
                }

                let mm_n = ((tn != 0) & (self.get_energy_ns(tn, t) < threshold)) as usize;
                let mm_e = ((te != 0) & (self.get_energy_we(t, te) < threshold)) as usize;
                let mm_s = ((ts != 0) & (self.get_energy_ns(t, ts) < threshold)) as usize;
                let mm_w = ((tw != 0) & (self.get_energy_we(tw, t) < threshold)) as usize;

                mismatch_locations[(i, j)] = 8 * mm_n + 4 * mm_e + 2 * mm_s + mm_w;
            }
        }

        mismatch_locations
    }

    fn set_param(
        &mut self,
        name: &str,
        value: Box<dyn std::any::Any>,
    ) -> Result<NeededUpdate, GrowError> {
        match name {
            "g_se" => {
                let g_se = value
                    .downcast_ref::<f64>()
                    .ok_or(GrowError::WrongParameterType(name.to_string()))?;
                self.g_se = *g_se;
                self.update_system();
                Ok(NeededUpdate::NonZero)
            }
            "alpha" => {
                let alpha = value
                    .downcast_ref::<f64>()
                    .ok_or(GrowError::WrongParameterType(name.to_string()))?;
                self.alpha = *alpha;
                self.update_system();
                Ok(NeededUpdate::NonZero)
            }
            "kf" => {
                let kf = value
                    .downcast_ref::<f64>()
                    .ok_or(GrowError::WrongParameterType(name.to_string()))?;
                self.kf = *kf;
                self.update_system();
                Ok(NeededUpdate::NonZero)
            }
            "tile_concs" => {
                let tile_concs = value
                    .downcast_ref::<Array1<f64>>()
                    .ok_or(GrowError::WrongParameterType(name.to_string()))?;
                self.tile_concs.clone_from(tile_concs);
                self.update_system();
                Ok(NeededUpdate::NonZero)
            }
            "glue_strengths" => {
                let glue_strengths = value
                    .downcast_ref::<Array1<f64>>()
                    .ok_or(GrowError::WrongParameterType(name.to_string()))?;
                self.glue_strengths.clone_from(glue_strengths);
                self.update_system();
                Ok(NeededUpdate::NonZero)
            }
            "glue_links" => {
                let glue_links = value
                    .downcast_ref::<Array2<f64>>()
                    .ok_or(GrowError::WrongParameterType(name.to_string()))?;
                self.glue_links.clone_from(glue_links);
                self.update_system();
                Ok(NeededUpdate::NonZero)
            }
            _ => Err(GrowError::NoParameter(name.to_string())),
        }
    }

    fn get_param(&self, name: &str) -> Result<Box<dyn std::any::Any>, GrowError> {
        match name {
            "g_se" => Ok(Box::new(self.g_se)),
            "alpha" => Ok(Box::new(self.alpha)),
            "kf" => Ok(Box::new(self.kf)),
            "tile_concs" => Ok(Box::new(self.tile_concs.clone())),
            "glue_strengths" => Ok(Box::new(self.glue_strengths.clone())),
            "glue_links" => Ok(Box::new(self.glue_links.clone())),
            "energy_ns" => Ok(Box::new(self.energy_ns.clone())),
            "energy_we" => Ok(Box::new(self.energy_we.clone())),
            _ => Err(GrowError::NoParameter(name.to_string())),
        }
    }

    fn system_info(&self) -> String {
        format!(
            "kTAM with {} tiles and {} glues, G_se = {}, α = {}",
            self.tile_names.len(),
            self.glue_strengths.len(),
            self.g_se,
            self.alpha
        )
    }
}

impl SystemWithDimers for KTAM {
    fn calc_dimers(&self) -> Vec<DimerInfo> {
        // It is (reasonably) safe for us to use the same code that we used in the old StaticKTAM, despite duples being
        // here, because our EW/NS energies include the right/bottom tiles.  However, (FIXME), we need to think about
        // how this might actually double-count / double some rates: if, eg, a single tile can attach in two places to
        // a double tile, are we double-counting the rates?  Note also that this relies on
        let mut dvec = Vec::new();

        for ((t1, t2), e) in self.energy_ns.indexed_iter() {
            if *e > 0. {
                let biconc = self.tile_concs[t1] * self.tile_concs[t2];
                dvec.push(DimerInfo {
                    t1: t1 as Tile,
                    t2: t2 as Tile,
                    orientation: Orientation::NS,
                    formation_rate: self.kf * biconc,
                    equilibrium_conc: biconc * f64::exp(*e - self.alpha),
                });
            }
        }

        for ((t1, t2), e) in self.energy_we.indexed_iter() {
            if *e > 0. {
                let biconc = self.tile_concs[t1] * self.tile_concs[t2];
                dvec.push(DimerInfo {
                    t1: t1 as Tile,
                    t2: t2 as Tile,
                    orientation: Orientation::WE,
                    formation_rate: self.kf * biconc,
                    equilibrium_conc: biconc * f64::exp(*e - self.alpha),
                });
            }
        }

        dvec
    }
}

impl TileBondInfo for KTAM {
    fn tile_color(&self, tile_number: Tile) -> [u8; 4] {
        self.tile_colors[tile_number as usize]
    }

    fn tile_name(&self, tile_number: Tile) -> &str {
        self.tile_names[tile_number as usize].as_str()
    }

    fn bond_name(&self, bond_number: usize) -> &str {
        &self.glue_names[bond_number]
    }

    fn tile_colors(&self) -> &Vec<[u8; 4]> {
        &self.tile_colors
    }

    fn tile_names(&self) -> Vec<&str> {
        self.tile_names.iter().map(|x| x.as_str()).collect()
    }

    fn bond_names(&self) -> Vec<&str> {
        todo!()
    }
}

impl SystemInfo for KTAM {
    fn tile_concs(&self) -> Vec<f64> {
        self.tile_concs.clone().into_raw_vec()
    }

    fn tile_stoics(&self) -> Vec<f64> {
        todo!()
    }
}

impl KTAM {
    pub fn new_sized(ntiles: Tile, nglues: Glue) -> Self {
        let ntiles: usize = ntiles as usize;
        Self {
            tile_names: Vec::new(),
            tile_concs: Array1::zeros(ntiles + 1),
            tile_edges: Array2::zeros((ntiles + 1, 4)),
            glue_names: Vec::new(),
            glue_strengths: Array1::zeros(nglues + 1),
            glue_links: Array2::zeros((nglues + 1, nglues + 1)),
            g_se: (9.),
            alpha: (0.),
            kf: (1e6),
            double_to_right: Array1::zeros(ntiles + 1),
            double_to_bottom: Array1::zeros(ntiles + 1),
            seed: Seed::None(),
            tile_colors: Vec::new(),
            fission_handling: FissionHandling::NoFission,
            chunk_handling: ChunkHandling::None,
            chunk_size: ChunkSize::Single,
            energy_ns: Array2::zeros((ntiles + 1, ntiles + 1)),
            energy_we: Array2::zeros((ntiles + 1, ntiles + 1)),
            friends_n: Vec::new(),
            friends_e: Vec::new(),
            friends_s: Vec::new(),
            friends_w: Vec::new(),
            friends_ne: Vec::new(),
            friends_ee: Vec::new(),
            friends_se: Vec::new(),
            friends_ss: Vec::new(),
            friends_sw: Vec::new(),
            has_duples: false,
            duple_info: Array1::default(ntiles + 1),
            should_be_counted: Array1::default(ntiles + 1),
        }
    }

    pub fn set_duples(&mut self, hduples: Vec<(Tile, Tile)>, vduples: Vec<(Tile, Tile)>) {
        // Reset double_to_right and double_to_bottom to zeros
        self.double_to_right.fill(0);
        self.double_to_bottom.fill(0);

        // For each hduple, set the first index to the second value
        for (i, j) in hduples {
            self.double_to_right[i as usize] = j;
        }

        // For each vduples, set the first index to the second value
        for (i, j) in vduples {
            self.double_to_bottom[i as usize] = j;
        }

        self.update_system();
    }

    #[allow(clippy::too_many_arguments)]
    pub fn from_ktam(
        mut tile_stoics: Array1<f64>,
        tile_edges: Array2<Glue>,
        glue_strengths: Array1<f64>,
        g_se: f64,
        g_mc: f64,
        alpha: Option<f64>,
        k_f: Option<f64>,
        seed: Option<Seed>,
        fission_handling: Option<FissionHandling>,
        chunk_handling: Option<ChunkHandling>,
        chunk_size: Option<ChunkSize>,
        tile_names: Option<Vec<String>>,
        tile_colors: Option<Vec<[u8; 4]>>,
    ) -> Self {
        let ntiles = tile_stoics.len() as Tile;

        let mut ktam = Self::new_sized(ntiles - 1, glue_strengths.len() - 1);

        ktam.tile_edges = tile_edges;
        ktam.glue_strengths = glue_strengths;
        ktam.g_se = g_se;
        ktam.alpha = alpha.unwrap_or(ktam.alpha);
        tile_stoics.map_inplace(|x| *x *= (-g_mc + ktam.alpha).exp());
        ktam.tile_concs = tile_stoics;
        ktam.seed = seed.unwrap_or(ktam.seed);
        ktam.tile_names = tile_names.unwrap_or(ktam.tile_names);
        ktam.chunk_handling = chunk_handling.unwrap_or(ktam.chunk_handling);
        ktam.chunk_size = chunk_size.unwrap_or(ktam.chunk_size);

        ktam.kf = k_f.unwrap_or(ktam.kf);

        ktam.tile_colors = match tile_colors {
            Some(tc) => tc,
            None => {
                let mut rng = rand::thread_rng();
                let ug = rand::distributions::Uniform::new(100u8, 254);
                (0..ntiles)
                    .map(|_x| {
                        [
                            ug.sample(&mut rng),
                            ug.sample(&mut rng),
                            ug.sample(&mut rng),
                            0xffu8,
                        ]
                    })
                    .collect()
            }
        };

        ktam.fission_handling = fission_handling.unwrap_or(ktam.fission_handling);

        ktam.update_system();

        ktam
    }

    pub fn update_system(&mut self) {
        let ntiles = self.tile_concs.len() as Tile;

        for t1 in 0..(ntiles as usize) {
            for t2 in 0..(ntiles as usize) {
                let t1r = self.tile_edges.row(t1);
                let t2r = self.tile_edges.row(t2);
                self.energy_ns[(t1, t2)] = self.g_se * self.glue_links[(t1r[2], t2r[0])];
                if t1r[2] == t2r[0] {
                    self.energy_ns[(t1, t2)] = self.g_se * self.glue_strengths[t1r[2]]
                }
                self.energy_we[(t1, t2)] = self.g_se * self.glue_links[(t1r[1], t2r[3])];
                if t1r[1] == t2r[3] {
                    self.energy_we[(t1, t2)] = self.g_se * self.glue_strengths[t1r[1]]
                }
            }
            self.should_be_counted[t1] = (t1 > 0) && (self.tile_concs[t1] > 0.);
        }

        if (self.double_to_right.sum() > 0) || (self.double_to_bottom.sum() > 0) {
            self.has_duples = true;
            for (t1, t2) in self.double_to_right.indexed_iter() {
                if (t1 > 0) & (t2 > &0) {
                    let t2 = *t2 as usize;
                    self.duple_info[t2] = TileShape::DupleToLeft(t1 as Tile);
                    self.duple_info[t1] = TileShape::DupleToRight(t2 as Tile);
                    self.should_be_counted[t2] = false;
                    self.energy_we[(t1, t2)] = 0.0;
                }
            }
            for (t1, t2) in self.double_to_bottom.indexed_iter() {
                if (t1 > 0) & (t2 > &0) {
                    let t2 = *t2 as usize;
                    self.duple_info[t2] = TileShape::DupleToTop(t1 as Tile);
                    self.duple_info[t1] = TileShape::DupleToBottom(t2 as Tile);
                    self.should_be_counted[t2] = false;
                    self.energy_ns[(t1, t2)] = 0.0;
                }
            }
        } else {
            self.has_duples = false;
        }

        self.friends_n.drain(..);
        self.friends_e.drain(..);
        self.friends_s.drain(..);
        self.friends_w.drain(..);
        self.friends_ne.drain(..);
        self.friends_ee.drain(..);
        self.friends_se.drain(..);
        self.friends_ss.drain(..);
        self.friends_sw.drain(..);
        for _ in 0..ntiles {
            self.friends_n.push(HashSetType::default());
            self.friends_e.push(HashSetType::default());
            self.friends_s.push(HashSetType::default());
            self.friends_w.push(HashSetType::default());
            self.friends_ne.push(HashSetType::default());
            self.friends_ee.push(HashSetType::default());
            self.friends_se.push(HashSetType::default());
            self.friends_ss.push(HashSetType::default());
            self.friends_sw.push(HashSetType::default());
        }
        for t1 in 0..(ntiles) {
            for t2 in 0..(ntiles) {
                let t1t = t1 as Tile;
                match self.tile_shape(t1t) {
                    TileShape::Single => {
                        if self.get_energy_ns(t2, t1) != 0. {
                            self.friends_n[t2 as usize].insert(t1);
                        }
                        if self.get_energy_we(t2, t1) != 0. {
                            self.friends_w[t2 as usize].insert(t1);
                        }
                        if self.get_energy_ns(t1, t2) != 0. {
                            self.friends_s[t2 as usize].insert(t1);
                        }
                        if self.get_energy_we(t1, t2) != 0. {
                            self.friends_e[t2 as usize].insert(t1);
                        }
                    }
                    TileShape::DupleToRight(td) => {
                        if self.get_energy_ns(t2, td) != 0. {
                            self.friends_ne[t2 as usize].insert(t1);
                        }
                        if self.get_energy_ns(td, t2) != 0. {
                            self.friends_se[t2 as usize].insert(t1);
                        }
                        if self.get_energy_we(td, t2) != 0. {
                            self.friends_ee[t2 as usize].insert(t1);
                        }
                        if self.get_energy_ns(t2, t1) != 0. {
                            self.friends_n[t2 as usize].insert(t1);
                        }
                        if self.get_energy_we(t2, t1) != 0. {
                            self.friends_w[t2 as usize].insert(t1);
                        }
                        if self.get_energy_ns(t1, t2) != 0. {
                            self.friends_s[t2 as usize].insert(t1);
                        }
                        if self.get_energy_we(t1, t2) != 0. {
                            self.friends_e[t2 as usize].insert(t1);
                        }
                    }
                    TileShape::DupleToBottom(td) => {
                        if self.get_energy_we(t2, td) != 0. {
                            self.friends_sw[t2 as usize].insert(t1);
                        }
                        if self.get_energy_we(td, t2) != 0. {
                            self.friends_se[t2 as usize].insert(t1);
                        }
                        if self.get_energy_ns(td, t2) != 0. {
                            self.friends_ss[t2 as usize].insert(t1);
                        }
                        if self.get_energy_ns(t2, t1) != 0. {
                            self.friends_n[t2 as usize].insert(t1);
                        }
                        if self.get_energy_we(t2, t1) != 0. {
                            self.friends_w[t2 as usize].insert(t1);
                        }
                        if self.get_energy_ns(t1, t2) != 0. {
                            self.friends_s[t2 as usize].insert(t1);
                        }
                        if self.get_energy_we(t1, t2) != 0. {
                            self.friends_e[t2 as usize].insert(t1);
                        }
                    }
                    TileShape::DupleToLeft(_) => (),
                    TileShape::DupleToTop(_) => (),
                };
            }
        }
    }

    pub fn is_seed(&self, p: PointSafe2) -> bool {
        match &self.seed {
            Seed::None() => false,
            Seed::SingleTile {
                point: seed_point,
                tile: _,
            } => p == *seed_point,
            Seed::MultiTile(seed_map) => seed_map.contains_key(&p),
        }
    }

    fn is_fake_duple(&self, t: Tile) -> bool {
        match self.duple_info[t as usize] {
            TileShape::Single | TileShape::DupleToRight(_) | TileShape::DupleToBottom(_) => false,
            TileShape::DupleToLeft(_) | TileShape::DupleToTop(_) => true,
        }
    }

    pub fn monomer_detachment_rate_at_point<S: State>(&self, state: &S, p: PointSafe2) -> Rate {
        // If the point is a seed, then there is no detachment rate.
        // ODD HACK: we set a very low detachment rate for seeds and duple bottom/right, to allow
        // rate-based copying.  We ignore these below.
        if self.is_seed(p) {
            return FAKE_EVENT_RATE;
        }

        let t = state.tile_at_point(p);
        if t == 0 {
            return 0.;
        }
        if (self.has_duples) && (self.is_fake_duple(t)) {
            return FAKE_EVENT_RATE;
        }
        self.kf
            * energy_exp_times_u0(-self.bond_energy_of_tile_type_at_point(state, p, t) + self.alpha)
    }

    fn _seed_locs(&self) -> Vec<(PointSafe2, Tile)> {
        let mut v = Vec::new();

        match &self.seed {
            Seed::None() => {}
            Seed::SingleTile { point, tile } => {
                v.push((*point, *tile)); // FIXME
            }
            Seed::MultiTile(f) => {
                for (p, t) in f.iter() {
                    v.push((*p, *t));
                }
            }
        };
        v
    }

    pub fn choose_detachment_at_point<S: State>(
        &self,
        state: &S,
        p: PointSafe2,
        mut acc: Rate,
    ) -> (bool, Rate, Event) {
        acc -= self.monomer_detachment_rate_at_point(state, p);
        if acc <= 0. {
            // FIXME: may slow things down
            if self.is_seed(p) || ((self.has_duples) && self.is_fake_duple(state.tile_at_point(p)))
            {
                return (true, acc, Event::None);
            } else {
                let mut possible_starts = Vec::new();
                let mut now_empty = Vec::new();
                let tile = { state.tile_at_point(p) };

                let tn = { state.tile_to_n(p) };
                let tw = { state.tile_to_w(p) };
                let te = { state.tile_to_e(p) };
                let ts = { state.tile_to_s(p) };
                // FIXME
                if self.get_energy_ns(tn, tile) > 0. {
                    possible_starts.push(PointSafe2(state.move_sa_n(p).0))
                };
                if self.get_energy_we(tw, tile) > 0. {
                    possible_starts.push(PointSafe2(state.move_sa_w(p).0))
                };
                if self.get_energy_ns(tile, ts) > 0. {
                    possible_starts.push(PointSafe2(state.move_sa_s(p).0))
                };
                if self.get_energy_we(tile, te) > 0. {
                    possible_starts.push(PointSafe2(state.move_sa_e(p).0))
                };

                now_empty.push(p);

                return match self.determine_fission(state, &possible_starts, &now_empty) {
                    FissionResult::NoFission => (true, acc, Event::MonomerDetachment(p)),
                    FissionResult::FissionGroups(g) => {
                        //println!("Fission handling {:?} {:?} {:?} {:?} {:?} {:?} {:?} {:?} {:?} {:?}", p, tile, possible_starts, now_empty, tn, te, ts, tw, canvas.calc_ntiles(), g.map.len());
                        match self.fission_handling {
                            FissionHandling::NoFission => (true, acc, Event::None),
                            FissionHandling::JustDetach => (true, acc, Event::MonomerDetachment(p)),
                            FissionHandling::KeepSeeded => {
                                let sl = self._seed_locs();
                                (
                                    true,
                                    acc,
                                    Event::PolymerDetachment(
                                        g.choose_deletions_seed_unattached(sl),
                                    ),
                                )
                            }
                            FissionHandling::KeepLargest => (
                                true,
                                acc,
                                Event::PolymerDetachment(g.choose_deletions_keep_largest_group()),
                            ),
                            FissionHandling::KeepWeighted => (
                                true,
                                acc,
                                Event::PolymerDetachment(g.choose_deletions_size_weighted()),
                            ),
                        }
                    }
                };
            }
        }

        if (self.chunk_handling == ChunkHandling::Detach)
            || (self.chunk_handling == ChunkHandling::Equilibrium)
        {
            // FIXME: is comparison right here vs match?
            let mut possible_starts = Vec::new();
            let mut now_empty = Vec::new();
            let tile = { state.tile_at_point(p) };

            if tile == 0 {
                return (false, acc, Event::None);
            } // FIXME: not quite right, if chunk_detachment rate is nonzero but tile is zero (should be impossible)

            self.choose_chunk_detachment(
                state,
                p,
                tile,
                &mut acc,
                &mut now_empty,
                &mut possible_starts,
            );

            return match self.determine_fission(state, &possible_starts, &now_empty) {
                FissionResult::NoFission => (true, acc, Event::PolymerDetachment(now_empty)),
                FissionResult::FissionGroups(g) => {
                    //println!("Fission handling {:?} {:?} {:?} {:?} {:?} {:?} {:?} {:?} {:?} {:?}", p, tile, possible_starts, now_empty, tn, te, ts, tw, canvas.calc_ntiles(), g.map.len());
                    match self.fission_handling {
                        FissionHandling::NoFission => (true, acc, Event::None),
                        FissionHandling::JustDetach => {
                            (true, acc, Event::PolymerDetachment(now_empty))
                        }
                        FissionHandling::KeepSeeded => {
                            let sl = self._seed_locs();
                            (
                                true,
                                acc,
                                Event::PolymerDetachment(g.choose_deletions_seed_unattached(sl)),
                            )
                        }
                        FissionHandling::KeepLargest => (
                            true,
                            acc,
                            Event::PolymerDetachment(g.choose_deletions_keep_largest_group()),
                        ),
                        FissionHandling::KeepWeighted => (
                            true,
                            acc,
                            Event::PolymerDetachment(g.choose_deletions_size_weighted()),
                        ),
                    }
                }
            };
        }

        return (false, acc, Event::None);
    }

    pub fn total_monomer_attachment_rate_at_point<S: State>(
        &self,
        state: &S,
        p: PointSafe2,
    ) -> Rate {
        match self._find_monomer_attachment_possibilities_at_point(state, p, 0., true) {
            (false, acc, _) => -acc,
            _ => panic!(),
        }
    }

    pub fn choose_attachment_at_point<S: State>(
        &self,
        state: &S,
        p: PointSafe2,
        acc: Rate,
    ) -> (bool, Rate, Event) {
        self.choose_monomer_attachment_at_point(state, p, acc)
    }

    pub fn choose_monomer_attachment_at_point<S: State>(
        &self,
        state: &S,
        p: PointSafe2,
        acc: Rate,
    ) -> (bool, Rate, Event) {
        self._find_monomer_attachment_possibilities_at_point(state, p, acc, false)
    }

    pub fn setup_state<S: State>(&self, state: &mut S) -> Result<(), GrowError> {
        for (p, t) in self.seed_locs() {
            self.set_point(state, p.0, t)?;
        }
        Ok(())
    }

    fn _find_monomer_attachment_possibilities_at_point<S: State>(
        &self,
        state: &S,
        p: PointSafe2,
        mut acc: Rate,
        just_calc: bool,
    ) -> (bool, Rate, Event) {
        let tn = state.tile_to_n(p);
        let tw = state.tile_to_w(p);
        let te = state.tile_to_e(p);
        let ts = state.tile_to_s(p);

        let tss: u32;
        let tne: u32;
        let tee: u32;
        let tse: u32;

        if self.has_duples {
            tss = state.tile_to_ss(p);
            tne = state.tile_to_ne(p);
            tee = state.tile_to_ee(p);
            tse = state.tile_to_se(p);
        } else {
            tss = 0;
            tne = 0;
            tee = 0;
            tse = 0;
        }

        // Optimization: if all neighbors are empty, then there is no attachment rate
        if tn == 0 && tw == 0 && te == 0 && ts == 0 {
            if self.has_duples {
                if tss == 0 && tne == 0 && tee == 0 && tse == 0 {
                    return (false, acc, Event::None);
                }
            } else {
                return (false, acc, Event::None);
            }
        }

        let mut friends = HashSetType::<Tile>::default();

        if tn.nonzero() {
            friends.extend(&self.friends_n[tn as usize]);
        }
        if te.nonzero() {
            friends.extend(&self.friends_e[te as usize]);
        }
        if ts.nonzero() {
            friends.extend(&self.friends_s[ts as usize]);
        }
        if tw.nonzero() {
            friends.extend(&self.friends_w[tw as usize]);
        }

        if self.has_duples {
            if tss.nonzero() {
                friends.extend(&self.friends_ss[tss as usize])
            }
            if tne.nonzero() {
                friends.extend(&self.friends_ne[tne as usize])
            }
            if tee.nonzero() {
                friends.extend(&self.friends_ee[tee as usize])
            }
            if tse.nonzero() {
                friends.extend(&self.friends_se[tse as usize])
            }
        }

        for t in friends.drain() {
            // FIXME: this is likely rather slow, but it's better than giving very confusing rates (many
            // possible double-tile attachements at a point that aren't actually possible, because they are
            // blocked).
            match self.tile_shape(t) {
                TileShape::Single => (),
                TileShape::DupleToRight(_) => {
                    if state.tile_to_e(p) != 0 {
                        continue;
                    }
                }
                TileShape::DupleToBottom(_) => {
                    if state.tile_to_s(p) != 0 {
                        continue;
                    }
                }
                TileShape::DupleToLeft(_) => {
                    if state.tile_to_w(p) != 0 {
                        continue;
                    }
                }
                TileShape::DupleToTop(_) => {
                    if state.tile_to_n(p) != 0 {
                        continue;
                    }
                }
            }
            acc -= self.kf * self.tile_concs[t as usize];
            if !just_calc & (acc <= (0.)) {
                return (true, acc, Event::MonomerAttachment(p, t));
            }
        }
        (false, acc, Event::None)
    }

    pub fn bond_energy_of_tile_type_at_point<S: State>(
        &self,
        state: &S,
        p: PointSafe2,
        t: Tile,
    ) -> Energy {
        let tn = state.tile_to_n(p);
        let tw = state.tile_to_w(p);
        let te = state.tile_to_e(p);
        let ts = state.tile_to_s(p);

        let mut energy = self.get_energy_ns(tn, t)
            + self.get_energy_ns(t, ts)
            + self.get_energy_we(tw, t)
            + self.get_energy_we(t, te);

        if !self.has_duples {
            return energy;
        }

        match self.tile_shape(t) {
            TileShape::Single => (),
            TileShape::DupleToRight(tright) => {
                debug_assert_eq!(tright, te);
                let tne = state.tile_to_ne(p);
                let tee = state.tile_to_ee(p);
                let tse = state.tile_to_se(p);
                energy += self.get_energy_ns(tne, tright)
                    + self.get_energy_we(tright, tee)
                    + self.get_energy_ns(tright, tse);
            }
            TileShape::DupleToBottom(tbottom) => {
                debug_assert_eq!(tbottom, ts);
                let tse = state.tile_to_se(p);
                let tss = state.tile_to_ss(p);
                let tsw = state.tile_to_sw(p);
                energy += self.get_energy_we(tbottom, tse)
                    + self.get_energy_ns(tbottom, tss)
                    + self.get_energy_we(tsw, tbottom);
            }
            // We should never want to calculate this for "accessory" parts of duples.
            TileShape::DupleToLeft(_) => panic!(),
            TileShape::DupleToTop(_) => panic!(),
        };

        energy
    }

    #[inline(always)]
    pub(crate) fn get_energy_ns(&self, tn: Tile, ts: Tile) -> Energy {
        {
            *self.energy_ns.get((tn as usize, ts as usize)).unwrap()
        }
    }

    #[inline(always)]
    pub(crate) fn get_energy_we(&self, tw: Tile, te: Tile) -> Energy {
        {
            *self.energy_we.get((tw as usize, te as usize)).unwrap()
        }
    }

    #[inline(always)]
    fn tile_shape(&self, t: Tile) -> TileShape {
        if self.has_duples {
            unsafe { *self.duple_info.uget(t as usize) }
        } else {
            TileShape::Single
        }
    }

<<<<<<< HEAD
    fn _update_monomer_points<S: State>(&self, state: &mut S, p: &PointSafe2) {
        #[inline(always)]
        fn point_and_rate<S: State>(
            sys: &KTAM,
            state: &S,
            p: PointSafeHere,
        ) -> (PointSafeHere, Rate) {
            (p, sys.event_rate_at_point(state, p))
        }

        if (!self.has_duples) & (self.chunk_size == ChunkSize::Single) {
            let points = [
                point_and_rate(self, state, state.move_sa_n(*p)),
                point_and_rate(self, state, state.move_sa_w(*p)),
                point_and_rate(self, state, PointSafeHere(p.0)),
                point_and_rate(self, state, state.move_sa_e(*p)),
                point_and_rate(self, state, state.move_sa_s(*p)),
            ];
            state.update_multiple(&points);
        } else {
            let points = [
                point_and_rate(self, state, state.move_sa_n(*p)),
                point_and_rate(self, state, state.move_sa_w(*p)),
                point_and_rate(self, state, PointSafeHere(p.0)),
                point_and_rate(self, state, state.move_sa_e(*p)),
                point_and_rate(self, state, state.move_sa_s(*p)),
                point_and_rate(self, state, state.move_sa_nn(*p)),
                point_and_rate(self, state, state.move_sa_ne(*p)),
                point_and_rate(self, state, state.move_sa_ee(*p)),
                point_and_rate(self, state, state.move_sa_se(*p)),
                point_and_rate(self, state, state.move_sa_ss(*p)),
                point_and_rate(self, state, state.move_sa_sw(*p)),
                point_and_rate(self, state, state.move_sa_ww(*p)),
                point_and_rate(self, state, state.move_sa_nw(*p)),
            ];
            state.update_multiple(&points);
        }
=======
    fn update_monomer_points<S: State>(&self, state: &mut S, p: PointSafe2) {
        let points = [
            (
                state.move_sa_n(p),
                self.event_rate_at_point(state, state.move_sa_n(p)),
            ),
            (
                state.move_sa_w(p),
                self.event_rate_at_point(state, state.move_sa_w(p)),
            ),
            (
                PointSafeHere(p.0),
                self.event_rate_at_point(state, PointSafeHere(p.0)),
            ),
            (
                state.move_sa_e(p),
                self.event_rate_at_point(state, state.move_sa_e(p)),
            ),
            (
                state.move_sa_s(p),
                self.event_rate_at_point(state, state.move_sa_s(p)),
            ),
            (
                state.move_sa_nn(p),
                self.event_rate_at_point(state, state.move_sa_nn(p)),
            ),
            (
                state.move_sa_ne(p),
                self.event_rate_at_point(state, state.move_sa_ne(p)),
            ),
            (
                state.move_sa_ee(p),
                self.event_rate_at_point(state, state.move_sa_ee(p)),
            ),
            (
                state.move_sa_se(p),
                self.event_rate_at_point(state, state.move_sa_se(p)),
            ),
            (
                state.move_sa_ss(p),
                self.event_rate_at_point(state, state.move_sa_ss(p)),
            ),
            (
                state.move_sa_sw(p),
                self.event_rate_at_point(state, state.move_sa_sw(p)),
            ),
            (
                state.move_sa_ww(p),
                self.event_rate_at_point(state, state.move_sa_ww(p)),
            ),
            (
                state.move_sa_nw(p),
                self.event_rate_at_point(state, state.move_sa_nw(p)),
            ),
        ];
        state.update_multiple(&points);
>>>>>>> 60e16035
    }

    fn points_to_update_around<S: State>(&self, state: &S, p: &PointSafe2) -> Vec<PointSafeHere> {
        match self.chunk_size {
            ChunkSize::Single => {
                let mut points = Vec::with_capacity(13);
                points.extend_from_slice(&[
                    // Single moves (no dimer chunks, no duples)
                    state.move_sa_n(*p),
                    state.move_sa_w(*p),
                    PointSafeHere(p.0),
                    state.move_sa_e(*p),
                    state.move_sa_s(*p),
                ]);
                if self.has_duples {
                    points.extend_from_slice(&[
                        state.move_sa_nn(*p),
                        state.move_sa_ne(*p),
                        state.move_sa_ee(*p),
                        state.move_sa_se(*p),
                        state.move_sa_ss(*p),
                        state.move_sa_sw(*p),
                        state.move_sa_ww(*p),
                        state.move_sa_nw(*p),
                    ]);
                };
                points
            }
            ChunkSize::Dimer => {
                let mut points = Vec::with_capacity(13);
                if self.has_duples {
                    todo!("Dimer chunks not yet implemented for systems with duples")
                }
                points.extend_from_slice(&[
                    // Single moves (no dimer chunks, no duples)
                    state.move_sa_n(*p),
                    state.move_sa_w(*p),
                    PointSafeHere(p.0),
                    state.move_sa_e(*p),
                    state.move_sa_s(*p),
                    state.move_sa_nn(*p),
                    state.move_sa_ne(*p),
                    state.move_sa_ee(*p),
                    state.move_sa_se(*p),
                    state.move_sa_ss(*p),
                    state.move_sa_sw(*p),
                    state.move_sa_ww(*p),
                    state.move_sa_nw(*p),
                ]);
                points
            }
        }
    }

    // Dimer detachment rates are written manually.
    fn dimer_s_detach_rate<C: State>(
        &self,
        canvas: &C,
        p: PointSafeHere,
        t: Tile,
        ts: Energy,
    ) -> Rate {
        let p2 = canvas.move_sh_s(p);
        if (!canvas.inbounds(p2)) | (unsafe { canvas.uv_p(p2) == 0 }) | self.is_seed(PointSafe2(p2))
        {
            0.0
        } else {
            let t2 = unsafe { canvas.uv_p(p2) };
            {
                self.kf
                    * Rate::exp(
                        -ts - self.bond_energy_of_tile_type_at_point(canvas, PointSafe2(p2), t2) // FIXME
                        + 2. * self.get_energy_ns(t, t2) + 2.*self.alpha,
                    )
            }
        }
    }

    // Dimer detachment rates are written manually.
    fn dimer_e_detach_rate<C: State>(
        &self,
        canvas: &C,
        p: PointSafeHere,
        t: Tile,
        ts: Energy,
    ) -> Rate {
        let p2 = canvas.move_sh_e(p);
        if (!canvas.inbounds(p2)) | (unsafe { canvas.uv_p(p2) == 0 } | self.is_seed(PointSafe2(p2)))
        {
            0.0
        } else {
            let t2 = unsafe { canvas.uv_p(p2) };
            {
                self.kf
                    * Rate::exp(
                        -ts - self.bond_energy_of_tile_type_at_point(canvas, PointSafe2(p2), t2) // FIXME
                        + 2. * self.get_energy_we(t, t2) + 2.*self.alpha,
                    )
            }
        }
    }

    fn chunk_detach_rate<C: State>(&self, canvas: &C, p: PointSafe2, t: Tile) -> Rate {
        match self.chunk_size {
            ChunkSize::Single => 0.0,
            ChunkSize::Dimer => {
                let ts = { self.bond_energy_of_tile_type_at_point(canvas, p, t) }; // FIXME
                self.dimer_s_detach_rate(canvas, PointSafeHere(p.0), t, ts)
                    + self.dimer_e_detach_rate(canvas, PointSafeHere(p.0), t, ts)
            }
        }
    }

    fn choose_chunk_detachment<C: State>(
        &self,
        canvas: &C,
        p: PointSafe2,
        tile: Tile,
        acc: &mut Rate,
        now_empty: &mut Vec<PointSafe2>,
        possible_starts: &mut Vec<PointSafe2>,
    ) {
        match self.chunk_size {
            ChunkSize::Single => panic!("In choose_chunk_detachment for ChunkSize::Single"),
            ChunkSize::Dimer => {
                let ts = { self.bond_energy_of_tile_type_at_point(canvas, p, tile) };
                *acc -= self.dimer_s_detach_rate(canvas, PointSafeHere(p.0), tile, ts);
                if *acc <= 0. {
                    let p2 = PointSafe2(canvas.move_sa_s(p).0);
                    let t2 = { canvas.tile_at_point(p2) };
                    now_empty.push(p);
                    now_empty.push(p2);
                    // North tile adjacents
                    if self.get_energy_ns(canvas.tile_to_n(p), tile) > 0. {
                        possible_starts.push(PointSafe2(canvas.move_sa_n(p).0))
                    };
                    if self.get_energy_we(canvas.tile_to_w(p), tile) > 0. {
                        possible_starts.push(PointSafe2(canvas.move_sa_w(p).0))
                    };
                    if self.get_energy_we(tile, canvas.tile_to_e(p)) > 0. {
                        possible_starts.push(PointSafe2(canvas.move_sa_e(p).0))
                    };
                    // South tile adjacents
                    if self.get_energy_ns(t2, canvas.tile_to_s(p2)) > 0. {
                        possible_starts.push(PointSafe2(canvas.move_sa_s(p2).0))
                    };
                    if self.get_energy_we(canvas.tile_to_w(p2), t2) > 0. {
                        possible_starts.push(PointSafe2(canvas.move_sa_w(p2).0))
                    };
                    if self.get_energy_we(t2, canvas.tile_to_e(p2)) > 0. {
                        possible_starts.push(PointSafe2(canvas.move_sa_e(p2).0))
                    };
                    return;
                }
                *acc -= self.dimer_e_detach_rate(canvas, PointSafeHere(p.0), tile, ts);
                if *acc <= 0. {
                    let p2 = PointSafe2(canvas.move_sa_e(p).0);
                    let t2 = { canvas.tile_at_point(p2) };
                    now_empty.push(p);
                    now_empty.push(p2);
                    // West tile adjacents
                    if self.get_energy_we(canvas.tile_to_w(p), tile) > 0. {
                        possible_starts.push(PointSafe2(canvas.move_sa_w(p).0))
                    };
                    if self.get_energy_ns(canvas.tile_to_n(p), tile) > 0. {
                        possible_starts.push(PointSafe2(canvas.move_sa_n(p).0))
                    };
                    if self.get_energy_ns(tile, canvas.tile_to_s(p)) > 0. {
                        possible_starts.push(PointSafe2(canvas.move_sa_s(p).0))
                    };
                    // East tile adjacents
                    if self.get_energy_we(t2, canvas.tile_to_e(p2)) > 0. {
                        possible_starts.push(PointSafe2(canvas.move_sa_e(p2).0))
                    };
                    if self.get_energy_ns(canvas.tile_to_n(p2), t2) > 0. {
                        possible_starts.push(PointSafe2(canvas.move_sa_n(p2).0))
                    };
                    if self.get_energy_ns(t2, canvas.tile_to_s(p2)) > 0. {
                        possible_starts.push(PointSafe2(canvas.move_sa_s(p2).0))
                    };
                    return;
                }
                panic!("{acc:#?}")
            }
        }
    }
}

impl FromTileSet for KTAM {
    fn from_tileset(tileset: &TileSet) -> Result<Self, RgrowError> {
        let proc = ProcessedTileSet::from_tileset(tileset)?;

        let seed = if proc.seed.is_empty() {
            None
        } else if proc.seed.len() == 1 {
            let (x, y, v) = proc.seed[0];
            Some(Seed::SingleTile {
                point: PointSafe2((x, y)),
                tile: v,
            })
        } else {
            let mut hm = HashMap::default();
            hm.extend(proc.seed.iter().map(|(y, x, v)| (PointSafe2((*y, *x)), *v)));
            Some(Seed::MultiTile(hm))
        };

        let mut newkt = Self::from_ktam(
            proc.tile_stoics,
            proc.tile_edges,
            proc.glue_strengths,
            tileset.gse.unwrap_or(GSE_DEFAULT),
            tileset.gmc.unwrap_or(GMC_DEFAULT),
            tileset.alpha,
            tileset.kf,
            seed,
            tileset.fission,
            tileset.chunk_handling,
            tileset.chunk_size,
            Some(proc.tile_names),
            Some(proc.tile_colors),
        );

        newkt.glue_names = proc.glue_names;

        newkt.set_duples(proc.hdoubletiles, proc.vdoubletiles);

        for (g1, g2, s) in proc.glue_links {
            newkt.glue_links[(g2, g1)] = s;
            newkt.glue_links[(g1, g2)] = s;
        }

        newkt.update_system();

        Ok(newkt)
    }
}

// #[cfg(feature = "python")]
// use pyo3::prelude::*;

// #[cfg(feature = "python")]
// #[pymethods]
// impl KTAM {
//     #[pyfunction]
//     fn py_take_step(&mut self, state: &mut Box<dyn State>) {
//         (self as System).state_step(state, rng, max_time_step);
//     }
// }

#[cfg(test)]
mod tests {
    use anyhow::Context;

    use crate::{
        canvas::{CanvasPeriodic, CanvasSquare, CanvasTube},
        state::{NullStateTracker, QuadTreeState, State, StateWithCreate},
    };

    use super::*;

    fn test_set_point_newktam<St: StateWithCreate<Params = (usize, usize)> + State>(
    ) -> Result<(), anyhow::Error> {
        let mut system = KTAM::new_sized(5, 5);

        system.update_system();

        let mut state: St = system.new_state((8, 32))?;
        let point = state.center();
        system.set_safe_point(&mut state, point, 1);
        assert_eq!(state.tile_at_point(point), 1);

        let p2 = state.move_sa_e(point);
        system.set_point(&mut state, p2.0, 2)?;
        assert_eq!(state.v_sh(p2), 2);

        Ok(())
    }

    #[test]
    fn test_set_point_for_canvases() -> Result<(), anyhow::Error> {
        test_set_point_newktam::<QuadTreeState<CanvasSquare, NullStateTracker>>()
            .context("CanvasSquare")?;
        test_set_point_newktam::<QuadTreeState<CanvasPeriodic, NullStateTracker>>()
            .context("CanvasPeriodic")?;
        test_set_point_newktam::<QuadTreeState<CanvasTube, NullStateTracker>>()
            .context("CanvasTube")?;
        Ok(())
    }
}<|MERGE_RESOLUTION|>--- conflicted
+++ resolved
@@ -1420,7 +1420,6 @@
         }
     }
 
-<<<<<<< HEAD
     fn _update_monomer_points<S: State>(&self, state: &mut S, p: &PointSafe2) {
         #[inline(always)]
         fn point_and_rate<S: State>(
@@ -1458,64 +1457,6 @@
             ];
             state.update_multiple(&points);
         }
-=======
-    fn update_monomer_points<S: State>(&self, state: &mut S, p: PointSafe2) {
-        let points = [
-            (
-                state.move_sa_n(p),
-                self.event_rate_at_point(state, state.move_sa_n(p)),
-            ),
-            (
-                state.move_sa_w(p),
-                self.event_rate_at_point(state, state.move_sa_w(p)),
-            ),
-            (
-                PointSafeHere(p.0),
-                self.event_rate_at_point(state, PointSafeHere(p.0)),
-            ),
-            (
-                state.move_sa_e(p),
-                self.event_rate_at_point(state, state.move_sa_e(p)),
-            ),
-            (
-                state.move_sa_s(p),
-                self.event_rate_at_point(state, state.move_sa_s(p)),
-            ),
-            (
-                state.move_sa_nn(p),
-                self.event_rate_at_point(state, state.move_sa_nn(p)),
-            ),
-            (
-                state.move_sa_ne(p),
-                self.event_rate_at_point(state, state.move_sa_ne(p)),
-            ),
-            (
-                state.move_sa_ee(p),
-                self.event_rate_at_point(state, state.move_sa_ee(p)),
-            ),
-            (
-                state.move_sa_se(p),
-                self.event_rate_at_point(state, state.move_sa_se(p)),
-            ),
-            (
-                state.move_sa_ss(p),
-                self.event_rate_at_point(state, state.move_sa_ss(p)),
-            ),
-            (
-                state.move_sa_sw(p),
-                self.event_rate_at_point(state, state.move_sa_sw(p)),
-            ),
-            (
-                state.move_sa_ww(p),
-                self.event_rate_at_point(state, state.move_sa_ww(p)),
-            ),
-            (
-                state.move_sa_nw(p),
-                self.event_rate_at_point(state, state.move_sa_nw(p)),
-            ),
-        ];
-        state.update_multiple(&points);
->>>>>>> 60e16035
     }
 
     fn points_to_update_around<S: State>(&self, state: &S, p: &PointSafe2) -> Vec<PointSafeHere> {
