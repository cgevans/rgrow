use enum_dispatch::enum_dispatch;
use ndarray::prelude::*;
use rand::thread_rng;
use rand::Rng;
use serde::{Deserialize, Serialize};

use crate::base::RgrowError;
use crate::base::StringConvError;
use crate::ffs::FFSRunConfig;
use crate::ffs::FFSRunResult;
use crate::models::atam::ATAM;
use crate::models::ktam::KTAM;
use crate::models::oldktam::OldKTAM;
use crate::models::sdc1d::SDC;
use crate::state::State;
use crate::state::StateEnum;

use crate::{
    base::GrowError, base::NumEvents, base::NumTiles, canvas::PointSafeHere, state::StateWithCreate,
};

use super::base::{Point, Rate, Tile};
use crate::canvas::PointSafe2;

use std::any::Any;
use std::fmt::Debug;

use std::time::Duration;

#[cfg(feature = "ui")]
use fltk::{app, prelude::*, window::Window};

#[cfg(feature = "ui")]
use pixels::{Pixels, SurfaceTexture};

#[cfg(feature = "use_rayon")]
use rayon::prelude::*;

#[cfg(feature = "python")]
use pyo3::prelude::*;

#[derive(Clone, Debug)]
pub enum Event {
    None,
    MonomerAttachment(PointSafe2, Tile),
    MonomerDetachment(PointSafe2),
    MonomerChange(PointSafe2, Tile),
    PolymerAttachment(Vec<(PointSafe2, Tile)>),
    PolymerDetachment(Vec<PointSafe2>),
    PolymerChange(Vec<(PointSafe2, Tile)>),
}

#[derive(Debug)]
pub enum StepOutcome {
    HadEventAt(f64),
    NoEventIn(f64),
    DeadEventAt(f64),
    ZeroRate,
}

#[derive(Debug)]
#[cfg_attr(feature = "python", pyclass(module = "rgrow"))]
pub enum NeededUpdate {
    None,
    NonZero,
    All,
}

#[cfg(feature = "ui")]
thread_local! {
    pub static APP: fltk::app::App = app::App::default()
}

#[derive(Debug, Copy, Clone, Default, Serialize, Deserialize)]
#[cfg_attr(feature = "python", pyclass(module = "rgrow"))]
pub struct EvolveBounds {
    /// Stop if this number of events has taken place during this evolve call.
    pub for_events: Option<NumEvents>,
    /// Stop if this number of events has been reached in total for the state.
    pub total_events: Option<NumEvents>,
    /// Stop if this amount of (simulated) time has passed during this evolve call.
    pub for_time: Option<f64>,
    /// Stop if this amount of (simulated) time has passed in total for the state.
    pub total_time: Option<f64>,
    /// Stop if the number of tiles is equal to or less than this number.
    pub size_min: Option<NumTiles>,
    /// Stop if the number of tiles is equal to or greater than this number.
    pub size_max: Option<NumTiles>,
    /// Stop after this amount of (real) time has passed.
    pub for_wall_time: Option<Duration>,
}

#[cfg(feature = "python")]
#[pymethods]
impl EvolveBounds {
    #[new]
    pub fn new(
        for_events: Option<NumEvents>,
        for_time: Option<f64>,
        size_min: Option<NumTiles>,
        size_max: Option<NumTiles>,
        for_wall_time: Option<f64>,
    ) -> Self {
        Self {
            for_events,
            for_time,
            size_min,
            size_max,
            for_wall_time: for_wall_time.map(Duration::from_secs_f64),
            ..Default::default()
        }
    }

    pub fn __repr__(&self) -> String {
        format!(
            "EvolveBounds(events={}, time={}, size_min={}, size_max={}, wall_time={})",
            self.for_events
                .map_or("None".to_string(), |v| format!("{v:?}")),
            self.for_time
                .map_or("None".to_string(), |v| format!("{v:?}")),
            self.size_min
                .map_or("None".to_string(), |v| format!("{v:?}")),
            self.size_max
                .map_or("None".to_string(), |v| format!("{v:?}")),
            self.for_wall_time
                .map_or("None".to_string(), |v| format!("{v:?}"))
        )
    }
}

#[cfg_attr(feature = "python", pymethods)]
impl EvolveBounds {
    /// Will the EvolveBounds actually bound anything, or is it just null, such that the simulation will continue
    /// until a ZeroRate or an error?  Note that this includes weak bounds (size minimum and maximum) that may
    /// never be reached.
    pub fn is_weakly_bounded(&self) -> bool {
        self.for_events.is_some()
            || self.total_events.is_some()
            || self.for_time.is_some()
            || self.total_time.is_some()
            || self.size_min.is_some()
            || self.size_max.is_some()
            || self.for_wall_time.is_some()
    }
    pub fn is_strongly_bounded(&self) -> bool {
        self.for_events.is_some()
            || self.total_events.is_some()
            || self.for_time.is_some()
            || self.total_time.is_some()
            || self.for_wall_time.is_some()
    }
}

impl EvolveBounds {
    pub fn for_time(mut self, time: f64) -> Self {
        self.for_time = Some(time);
        self
    }

    pub fn for_events(mut self, events: NumEvents) -> Self {
        self.for_events = Some(events);
        self
    }
}

#[cfg_attr(feature = "python", pyclass(module = "rgrow"))]
#[derive(Debug, Clone)]
#[repr(C)]
pub enum EvolveOutcome {
    ReachedEventsMax,
    ReachedTimeMax,
    ReachedWallTimeMax,
    ReachedSizeMin,
    ReachedSizeMax,
    ReachedZeroRate,
}

#[derive(Clone, Debug)]
#[cfg_attr(feature = "python", pyclass(module = "rgrow"))]

pub enum Orientation {
    NS,
    WE,
}
#[derive(Clone, Debug)]
#[cfg_attr(feature = "python", pyclass(get_all, set_all, module = "rgrow"))]

pub struct DimerInfo {
    pub t1: Tile,
    pub t2: Tile,
    pub orientation: Orientation,
    pub formation_rate: Rate,
    pub equilibrium_conc: f64,
}

#[cfg(feature = "python")]
#[pymethods]
impl DimerInfo {
    pub fn __repr__(&self) -> String {
        format!("{:?}", self)
    }
}

#[derive(Serialize, Deserialize, Clone, Copy, Debug, PartialEq)]
#[cfg_attr(feature = "python", pyclass(module = "rgrow"))]
pub enum ChunkHandling {
    #[serde(alias = "none")]
    None,
    #[serde(alias = "detach")]
    Detach,
    #[serde(alias = "equilibrium")]
    Equilibrium,
}

impl TryFrom<&str> for ChunkHandling {
    type Error = StringConvError;

    fn try_from(s: &str) -> Result<Self, Self::Error> {
        match s {
            "none" => Ok(Self::None),
            "detach" => Ok(Self::Detach),
            "equilibrium" => Ok(Self::Equilibrium),
            _ => Err(StringConvError(format!("Unknown chunk handling: {}. Valid values are \"none\", \"detach\", \"equilibrium\".", s))),
        }
    }
}

<<<<<<< HEAD
#[derive(Serialize, Deserialize, Clone, Copy, Debug, PartialEq)]
#[cfg_attr(feature = "python", pyclass)]
=======
#[derive(Serialize, Deserialize, Clone, Copy, Debug)]
#[cfg_attr(feature = "python", pyclass(module = "rgrow"))]
>>>>>>> 342c9982
pub enum ChunkSize {
    #[serde(alias = "single")]
    Single,
    #[serde(alias = "dimer")]
    Dimer,
}

impl TryFrom<&str> for ChunkSize {
    type Error = StringConvError;

    fn try_from(s: &str) -> Result<Self, Self::Error> {
        match s {
            "single" => Ok(Self::Single),
            "dimer" => Ok(Self::Dimer),
            _ => Err(StringConvError(format!(
                "Unknown chunk size: {}. Valid values are \"single\" and \"dimer\".",
                s
            ))),
        }
    }
}

pub trait System: Debug + Sync + Send + TileBondInfo + Clone {
    fn new_state<St: StateWithCreate + State>(&self, params: St::Params) -> Result<St, GrowError> {
        let mut new_state = St::empty(params)?;
        self.configure_empty_state(&mut new_state)?;
        Ok(new_state)
    }

    fn system_info(&self) -> String;

    fn calc_n_tiles<St: State>(&self, state: &St) -> NumTiles {
        state.calc_n_tiles()
    }

    fn take_single_step<St: State>(&self, state: &mut St, max_time_step: f64) -> StepOutcome {
        let time_step = -f64::ln(thread_rng().gen()) / state.total_rate();
        if time_step > max_time_step {
            state.add_time(max_time_step);
            return StepOutcome::NoEventIn(max_time_step);
        }
        let (point, remainder) = state.choose_point(); // todo: resultify
        let event = self.choose_event_at_point(state, PointSafe2(point), remainder); // FIXME
        if let Event::None = event {
            return StepOutcome::DeadEventAt(time_step);
        }

        self.perform_event(state, &event);
        self.update_after_event(state, &event);
        state.add_time(time_step);
        state.add_events(1);
        state.record_event(&event);
        StepOutcome::HadEventAt(time_step)
    }

    fn evolve<St: State>(
        &self,
        state: &mut St,
        bounds: EvolveBounds,
    ) -> Result<EvolveOutcome, GrowError> {
        let mut events = 0;

        if bounds.total_events.is_some() {
            return Err(GrowError::NotImplemented(
                "Total events bound is not implemented".to_string(),
            ));
        }

        let mut rtime = match bounds.for_time {
            Some(t) => t,
            None => f64::INFINITY,
        };
        if let Some(t) = bounds.total_time {
            rtime = rtime.min(t - state.time());
        }

        // If we have a for_wall_time, get an instant to compare to
        let start_time = bounds.for_wall_time.map(|_| std::time::Instant::now());

        loop {
            if bounds.size_min.is_some_and(|ms| state.n_tiles() <= ms) {
                return Ok(EvolveOutcome::ReachedSizeMin);
            } else if bounds.size_max.is_some_and(|ms| state.n_tiles() >= ms) {
                return Ok(EvolveOutcome::ReachedSizeMax);
            } else if rtime <= 0. {
                return Ok(EvolveOutcome::ReachedTimeMax);
            } else if bounds
                .for_wall_time
                .is_some_and(|t| start_time.unwrap().elapsed() >= t)
            {
                return Ok(EvolveOutcome::ReachedWallTimeMax);
            } else if bounds.for_events.is_some_and(|e| events >= e) {
                return Ok(EvolveOutcome::ReachedEventsMax);
            } else if state.total_rate() == 0. {
                return Ok(EvolveOutcome::ReachedZeroRate);
            }
            let out = self.take_single_step(state, rtime);
            match out {
                StepOutcome::HadEventAt(t) => {
                    events += 1;
                    rtime -= t;
                }
                StepOutcome::NoEventIn(_) => return Ok(EvolveOutcome::ReachedTimeMax),
                StepOutcome::DeadEventAt(t) => {
                    rtime -= t;
                }
                StepOutcome::ZeroRate => {
                    return Ok(EvolveOutcome::ReachedZeroRate);
                }
            }
        }
    }

    #[cfg(feature = "use_rayon")]
    fn evolve_states<St: State>(
        &mut self,
        states: &mut [St],
        bounds: EvolveBounds,
    ) -> Vec<Result<EvolveOutcome, GrowError>> {
        states
            .par_iter_mut()
            .map(|state| self.evolve(state, bounds))
            .collect()
    }

    fn set_point<St: State>(
        &self,
        state: &mut St,
        point: Point,
        tile: Tile,
    ) -> Result<&Self, GrowError> {
        if !state.inbounds(point) {
            Err(GrowError::OutOfBounds(point.0, point.1))
        } else {
            Ok(self.set_safe_point(state, PointSafe2(point), tile))
        }
    }

    fn set_safe_point<St: State>(&self, state: &mut St, point: PointSafe2, tile: Tile) -> &Self {
        let event = Event::MonomerChange(point, tile);

        self.perform_event(state, &event)
            .update_after_event(state, &event);

        self
    }

    fn set_points<St: State>(&self, state: &mut St, changelist: &[(Point, Tile)]) -> &Self {
        for (point, _) in changelist {
            assert!(state.inbounds(*point))
        }
        let event = Event::PolymerChange(
            changelist
                .iter()
                .map(|(p, t)| (PointSafe2(*p), *t))
                .collect(),
        );
        self.perform_event(state, &event)
            .update_after_event(state, &event);
        self
    }

    fn set_safe_points<St: State>(
        &self,
        state: &mut St,
        changelist: &[(PointSafe2, Tile)],
    ) -> &Self {
        // for (point, _) in changelist {
        //     assert!(state.inbounds(*point))
        // }
        let event = Event::PolymerChange(changelist.to_vec());
        self.perform_event(state, &event)
            .update_after_event(state, &event);
        self
    }

    fn configure_empty_state<St: State>(&self, state: &mut St) -> Result<(), GrowError> {
        for (p, t) in self.seed_locs() {
            self.set_point(state, p.0, t)?;
        }
        Ok(())
    }

    /// Perform a particular event/change to a state.  Do not update the state's time/etc,
    /// or rates, which should be done in update_after_event and take_single_step.
    fn perform_event<St: State>(&self, state: &mut St, event: &Event) -> &Self {
        match event {
            Event::None => panic!("Being asked to perform null event."),
            Event::MonomerAttachment(point, tile) | Event::MonomerChange(point, tile) => {
                state.set_sa(point, tile);
            }
            Event::MonomerDetachment(point) => {
                state.set_sa(point, &0);
            }
            Event::PolymerAttachment(changelist) | Event::PolymerChange(changelist) => {
                for (point, tile) in changelist {
                    state.set_sa(point, tile);
                }
            }
            Event::PolymerDetachment(changelist) => {
                for point in changelist {
                    state.set_sa(point, &0);
                }
            }
        };
        self
    }

    fn update_after_event<St: State>(&self, state: &mut St, event: &Event);

    /// Returns the total event rate at a given point.  These should correspond with the events chosen by `choose_event_at_point`.
    fn event_rate_at_point<St: State>(&self, state: &St, p: PointSafeHere) -> Rate;

    /// Given a point, and an accumulated random rate choice `acc` (which should be less than the total rate at the point),
    /// return the event that should take place.
    fn choose_event_at_point<St: State>(&self, state: &St, p: PointSafe2, acc: Rate) -> Event;

    /// Returns a vector of (point, tile number) tuples for the seed tiles, useful for populating an initial state.
    fn seed_locs(&self) -> Vec<(PointSafe2, Tile)>;

    /// Returns an array of mismatch locations.  At each point, mismatches are designated by 8*N+4*E+2*S+1*W.
    fn calc_mismatch_locations<St: State>(&self, state: &St) -> Array2<usize>;

    fn calc_mismatches<St: State>(&self, state: &St) -> usize {
        let mut arr = self.calc_mismatch_locations(state);
        arr.map_inplace(|x| *x = (*x & 0b01) + ((*x & 0b10) / 2));
        arr.sum()
    }

    fn update_points<St: State>(&self, state: &mut St, points: &[PointSafeHere]) {
        let p = points
            .iter()
            .map(|p| (*p, self.event_rate_at_point(state, *p)))
            .collect::<Vec<_>>();

        state.update_multiple(&p);
    }

    fn update_all<St: State>(&self, state: &mut St, needed: &NeededUpdate) {
        let ncols = state.ncols();
        let nrows = state.nrows();

        let all_points = match needed {
            NeededUpdate::None => todo!(),
            NeededUpdate::NonZero => (0..nrows)
                .flat_map(|r| (0..ncols).map(move |c| PointSafeHere((r, c))))
                .filter(|p| state.rate_at_point(*p) > 0.)
                .collect::<Vec<_>>(),
            NeededUpdate::All => (0..nrows)
                .flat_map(|r| (0..ncols).map(move |c| PointSafeHere((r, c))))
                .collect::<Vec<_>>(),
        };

        self.update_points(state, &all_points);
    }

    fn set_param(&mut self, _name: &str, _value: Box<dyn Any>) -> Result<NeededUpdate, GrowError> {
        todo!();
    }

    fn get_param(&self, _name: &str) -> Result<Box<dyn Any>, GrowError> {
        todo!();
    }

    #[cfg(not(feature = "ui"))]
    fn evolve_in_window<St: State>(
        &self,
        _state: &mut St,
        _block: Option<usize>,
        _bounds: EvolveBounds,
    ) -> Result<EvolveOutcome, RgrowError> {
        Err(RgrowError::NoUI)
    }

    #[cfg(feature = "ui")]
    fn evolve_in_window<St: State>(
        &self,
        state: &mut St,
        block: Option<usize>,
        mut bounds: EvolveBounds,
    ) -> Result<EvolveOutcome, RgrowError> {
        let (width, height) = state.draw_size();

        let mut scale = match block {
            Some(i) => i,
            None => {
                let (w, h) = app::screen_size();
                ((w - 50.) / (width as f64))
                    .min((h - 50.) / (height as f64))
                    .floor() as usize
            }
        };
        app::screen_size();

        // let sr = state.read().unwrap();
        let mut win = Window::default()
            .with_size(
                (scale * (width as usize)) as i32,
                ((scale * (height as usize)) + 30) as i32,
            )
            .with_label("rgrow");

        win.make_resizable(true);

        // add a frame with a label at the bottom of the window
        let mut frame = fltk::frame::Frame::default()
            .with_size(win.pixel_w(), 30)
            .with_pos(0, win.pixel_h() - 30)
            .with_label("Hello");
        win.end();
        win.show();

        let mut win_width = win.pixel_w() as u32;
        let mut win_height = win.pixel_h() as u32;

        let surface_texture = SurfaceTexture::new(win_width, win_height - 30, &win);

        let mut pixels = {
            Pixels::new(
                width * (scale as u32),
                height * (scale as u32),
                surface_texture,
            )?
        };

        bounds.for_wall_time = Some(Duration::from_millis(16));

        let mut evres: EvolveOutcome = EvolveOutcome::ReachedZeroRate;

        let tile_colors = self.tile_colors();

        while app::wait() {
            // Check if window was resized
            if win.w() != win_width as i32 || win.h() != win_height as i32 {
                win_width = win.pixel_w() as u32;
                win_height = win.pixel_h() as u32;
                pixels.resize_surface(win_width, win_height - 30).unwrap();
                if block.is_none() {
                    scale = (win_width / width).min((win_height - 30) / (height)) as usize;
                    if scale >= 10 {
                        scale = 10
                    } else {
                        scale = 1;
                    } // (scale - 10) % 10 + 10;
                    pixels
                        .resize_buffer(width * (scale as u32), height * (scale as u32))
                        .unwrap();
                }
                frame.set_pos(0, (win_height - 30) as i32);
                frame.set_size(win_width as i32, 30);
            }

            evres = self.evolve(state, bounds)?;
            let edge_size = scale / 10;
            let tile_size = scale - 2 * edge_size;
            let pixel_frame = pixels.frame_mut();

            if scale != 1 {
                if edge_size == 0 {
                    state.draw_scaled(pixel_frame, tile_colors, tile_size, edge_size);
                } else {
                    state.draw_scaled_with_mm(
                        pixel_frame,
                        tile_colors,
                        self.calc_mismatch_locations(state),
                        tile_size,
                        edge_size,
                    );
                }
            } else {
                state.draw(pixel_frame, tile_colors);
            }
            pixels.render()?;

            // Update text with the simulation time, events, and tiles
            frame.set_label(&format!(
                "Time: {:0.4e}\tEvents: {:0.4e}\tTiles: {}\t Mismatches: {}",
                state.time(),
                state.total_events(),
                state.n_tiles(),
                self.calc_mismatches(state) // FIXME: should not recalculate
            ));

            app::flush();
            app::awake();

            match evres {
                EvolveOutcome::ReachedWallTimeMax => {}
                EvolveOutcome::ReachedZeroRate => {}
                _ => {
                    break;
                }
            }
        }

        // Close window.
        win.hide();

        Ok(evres)
    }
}

#[enum_dispatch]
pub trait DynSystem: Sync + Send + TileBondInfo {
    fn evolve(
        &self,
        state: &mut StateEnum,
        bounds: EvolveBounds,
    ) -> Result<EvolveOutcome, GrowError>;

    #[cfg(feature = "use_rayon")]
    fn evolve_states(
        &mut self,
        states: &mut [&mut StateEnum],
        bounds: EvolveBounds,
    ) -> Vec<Result<EvolveOutcome, GrowError>>;

    fn setup_state(&self, state: &mut StateEnum) -> Result<(), GrowError>;

    fn evolve_in_window(
        &self,
        state: &mut StateEnum,
        block: Option<usize>,
        bounds: EvolveBounds,
    ) -> Result<EvolveOutcome, RgrowError>;

    fn calc_mismatches(&self, state: &StateEnum) -> usize;
    fn calc_mismatch_locations(&self, state: &StateEnum) -> Array2<usize>;

    fn set_param(&mut self, name: &str, value: Box<dyn Any>) -> Result<NeededUpdate, GrowError>;
    fn get_param(&self, name: &str) -> Result<Box<dyn Any>, GrowError>;

    fn update_all(&self, state: &mut StateEnum, needed: &NeededUpdate);

    fn system_info(&self) -> String;

    fn run_ffs(&mut self, config: &FFSRunConfig) -> Result<FFSRunResult, RgrowError>;
}

impl<S: System + SystemWithDimers> DynSystem for S
where
    SystemEnum: From<S>,
{
    fn evolve(
        &self,
        state: &mut StateEnum,
        bounds: EvolveBounds,
    ) -> Result<EvolveOutcome, GrowError> {
        self.evolve(state, bounds)
    }

    #[cfg(feature = "use_rayon")]
    fn evolve_states(
        &mut self,
        states: &mut [&mut StateEnum],
        bounds: EvolveBounds,
    ) -> Vec<Result<EvolveOutcome, GrowError>> {
        states
            .par_iter_mut()
            .map(|state| self.evolve(*state, bounds))
            .collect()
    }

    fn setup_state(&self, state: &mut StateEnum) -> Result<(), GrowError> {
        self.configure_empty_state(state)
    }

    fn evolve_in_window(
        &self,
        state: &mut StateEnum,
        block: Option<usize>,
        bounds: EvolveBounds,
    ) -> Result<EvolveOutcome, RgrowError> {
        self.evolve_in_window(state, block, bounds)
    }

    fn calc_mismatches(&self, state: &StateEnum) -> usize {
        self.calc_mismatches(state)
    }

    fn calc_mismatch_locations(&self, state: &StateEnum) -> Array2<usize> {
        self.calc_mismatch_locations(state)
    }

    fn set_param(&mut self, name: &str, value: Box<dyn Any>) -> Result<NeededUpdate, GrowError> {
        self.set_param(name, value)
    }

    fn get_param(&self, name: &str) -> Result<Box<dyn Any>, GrowError> {
        self.get_param(name)
    }

    fn update_all(&self, state: &mut StateEnum, needed: &NeededUpdate) {
        self.update_all(state, needed)
    }

    fn run_ffs(&mut self, config: &FFSRunConfig) -> Result<FFSRunResult, RgrowError> {
        FFSRunResult::run_from_system(self, config)
    }

    fn system_info(&self) -> String {
        self.system_info()
    }
}

#[enum_dispatch(DynSystem, TileBondInfo, SystemWithDimers)]
#[derive(Debug, Clone, Serialize, Deserialize)]
#[cfg_attr(feature = "python", derive(FromPyObject))]
pub enum SystemEnum {
    KTAM,
    OldKTAM,
    ATAM,
    SDC, // StaticKTAMCover
}

#[cfg(feature = "python")]
impl IntoPy<PyObject> for SystemEnum {
    fn into_py(self, py: Python) -> PyObject {
        match self {
            SystemEnum::KTAM(ktam) => ktam.into_py(py),
            SystemEnum::OldKTAM(oldktam) => oldktam.into_py(py),
            SystemEnum::ATAM(atam) => atam.into_py(py),
        }
    }
}

#[enum_dispatch]
pub trait SystemWithDimers {
    /// Returns information on dimers that the system can form, similarly useful for starting out a state.
    fn calc_dimers(&self) -> Vec<DimerInfo>;
}

impl SystemWithDimers for SDC {
    fn calc_dimers(&self) -> Vec<DimerInfo> {
        panic!("Not implemented")
    }
}

#[enum_dispatch]
pub trait TileBondInfo {
    fn tile_color(&self, tile_number: Tile) -> [u8; 4];
    fn tile_name(&self, tile_number: Tile) -> &str;
    fn bond_name(&self, bond_number: usize) -> &str;

    fn tile_colors(&self) -> &Vec<[u8; 4]>;
    fn tile_names(&self) -> Vec<&str>;
    fn bond_names(&self) -> Vec<&str>;
}

pub trait SystemInfo {
    fn tile_concs(&self) -> Vec<f64>;
    fn tile_stoics(&self) -> Vec<f64>;
}

#[derive(Serialize, Deserialize, Clone, Copy, Debug)]
#[cfg_attr(feature = "python", pyclass(module = "rgrow"))]
pub enum FissionHandling {
    #[serde(alias = "off", alias = "no-fission")]
    NoFission,
    #[serde(alias = "just-detach", alias = "surface")]
    JustDetach,
    #[serde(alias = "on", alias = "keep-seeded")]
    KeepSeeded,
    #[serde(alias = "keep-largest")]
    KeepLargest,
    #[serde(alias = "keep-weighted")]
    KeepWeighted,
}

impl TryFrom<&str> for FissionHandling {
    type Error = StringConvError;

    fn try_from(s: &str) -> Result<Self, Self::Error> {
        match s {
            "off" | "no-fission" => Ok(FissionHandling::NoFission),
            "just-detach" | "surface" => Ok(FissionHandling::JustDetach),
            "on" | "keep-seeded" => Ok(FissionHandling::KeepSeeded),
            "keep-largest" => Ok(FissionHandling::KeepLargest),
            "keep-weighted" => Ok(FissionHandling::KeepWeighted),
            _ => Err(StringConvError(format!("Unknown fission handling mode: {}. Valid values are: no-fission, just-detach, keep-seeded, keep-largest, keep-weighted", s))),
        }
    }
}<|MERGE_RESOLUTION|>--- conflicted
+++ resolved
@@ -225,13 +225,8 @@
     }
 }
 
-<<<<<<< HEAD
 #[derive(Serialize, Deserialize, Clone, Copy, Debug, PartialEq)]
-#[cfg_attr(feature = "python", pyclass)]
-=======
-#[derive(Serialize, Deserialize, Clone, Copy, Debug)]
 #[cfg_attr(feature = "python", pyclass(module = "rgrow"))]
->>>>>>> 342c9982
 pub enum ChunkSize {
     #[serde(alias = "single")]
     Single,
@@ -754,6 +749,7 @@
             SystemEnum::KTAM(ktam) => ktam.into_py(py),
             SystemEnum::OldKTAM(oldktam) => oldktam.into_py(py),
             SystemEnum::ATAM(atam) => atam.into_py(py),
+            SystemEnum::SDC(sdc) => sdc.into_py(py),
         }
     }
 }
