--- conflicted
+++ resolved
@@ -9,15 +9,9 @@
 use crate::ffs::FFSRunConfig;
 use crate::ffs::FFSRunResult;
 use crate::models::atam::ATAM;
-
 use crate::models::ktam::KTAM;
 use crate::models::oldktam::OldKTAM;
-<<<<<<< HEAD
 use crate::models::sdc1d::SDC;
-use crate::state::NullStateTracker;
-use crate::state::QuadTreeState;
-=======
->>>>>>> 3530f7c2
 use crate::state::State;
 use crate::state::StateEnum;
 
@@ -268,11 +262,7 @@
         state.calc_n_tiles()
     }
 
-    fn take_single_step<St: State>(
-        &self,
-        state: &mut St,
-        max_time_step: f64,
-    ) -> StepOutcome {
+    fn take_single_step<St: State>(&self, state: &mut St, max_time_step: f64) -> StepOutcome {
         let time_step = -f64::ln(thread_rng().gen()) / state.total_rate();
         if time_step > max_time_step {
             state.add_time(max_time_step);
@@ -375,12 +365,7 @@
         }
     }
 
-    fn set_safe_point<St: State>(
-        &self,
-        state: &mut St,
-        point: PointSafe2,
-        tile: Tile,
-    ) -> &Self {
+    fn set_safe_point<St: State>(&self, state: &mut St, point: PointSafe2, tile: Tile) -> &Self {
         let event = Event::MonomerChange(point, tile);
 
         self.perform_event(state, &event)
@@ -389,11 +374,7 @@
         self
     }
 
-    fn set_points<St: State>(
-        &self,
-        state: &mut St,
-        changelist: &[(Point, Tile)],
-    ) -> &Self {
+    fn set_points<St: State>(&self, state: &mut St, changelist: &[(Point, Tile)]) -> &Self {
         for (point, _) in changelist {
             assert!(state.inbounds(*point))
         }
@@ -461,12 +442,7 @@
 
     /// Given a point, and an accumulated random rate choice `acc` (which should be less than the total rate at the point),
     /// return the event that should take place.
-    fn choose_event_at_point<St: State>(
-        &self,
-        state: &St,
-        p: PointSafe2,
-        acc: Rate,
-    ) -> Event;
+    fn choose_event_at_point<St: State>(&self, state: &St, p: PointSafe2, acc: Rate) -> Event;
 
     /// Returns a vector of (point, tile number) tuples for the seed tiles, useful for populating an initial state.
     fn seed_locs(&self) -> Vec<(PointSafe2, Tile)>;
@@ -762,8 +738,7 @@
     KTAM,
     OldKTAM,
     ATAM,
-    SDC
-    // StaticKTAMCover
+    SDC, // StaticKTAMCover
 }
 
 #[enum_dispatch]
