#![allow(clippy::too_many_arguments)]

use std::sync::{Arc, Weak};

use crate::base::{GrowError, RgrowError, Tile};
use crate::canvas::{CanvasPeriodic, CanvasSquare, CanvasTube, PointSafe2};
use crate::models::ktam::KTAM;
use crate::models::oldktam::OldKTAM;
use crate::state::{NullStateTracker, QuadTreeState};
use crate::system::{EvolveBounds, SystemWithDimers};
use crate::tileset::{CanvasType, FromTileSet, Model, TileSet, SIZE_DEFAULT};

use canvas::Canvas;
use num_traits::Num;
use polars::prelude::*;
#[cfg(feature = "python")]
use pyo3_polars::error::PyPolarsErr;
#[cfg(feature = "python")]
use python::PyState;
#[cfg(feature = "python")]
use ratestore::RateStore;
use serde::{Deserialize, Serialize};

use super::*;
//use ndarray::prelude::*;
//use ndarray::Zip;
use base::{NumTiles, Rate};

use ndarray::{s, Array2, ArrayView2};
#[cfg(feature = "python")]
use numpy::{PyArray2, ToPyArray};
use rand::{distributions::Uniform, distributions::WeightedIndex, prelude::Distribution};
use rand::{prelude::SmallRng, SeedableRng};
use rand::{thread_rng, Rng};

#[cfg(feature = "python")]
use pyo3::exceptions::PyTypeError;
#[cfg(feature = "python")]
use pyo3::prelude::*;

#[cfg(feature = "python")]
use self::base::RustAny;

use self::state::OrderTracker;
use self::tileset::TrackingType;
#[cfg(feature = "python")]
use numpy::PyArray1;
#[cfg(feature = "python")]
use pyo3_polars::PyDataFrame;

use state::{
    ClonableState, LastAttachTimeTracker, PrintEventTracker, StateEnum, StateStatus,
    StateWithCreate, TrackerData,
};

use system::{DynSystem, Orientation, System, SystemEnum};
//use std::convert::{TryFrom, TryInto};

/// Configuration options for FFS.
#[derive(Debug, Clone, Serialize, Deserialize)]
#[cfg_attr(feature = "python", pyclass(get_all, set_all))]
pub struct FFSRunConfig {
    /// Use constant-variance, variable-configurations-per-surface method.
    /// If false, use max_configs for each surface.
    pub constant_variance: bool,
    /// Variance per mean^2 for constant-variance method.
    pub var_per_mean2: f64,
    /// Minimum number of configuratons to generate at each level.
    pub min_configs: usize,
    /// Maximum number of configurations to generate at each level.
    pub max_configs: usize,
    /// Use early cutoff for constant-variance method.
    pub early_cutoff: bool,
    pub cutoff_probability: f64,
    pub cutoff_number: usize,
    pub min_cutoff_size: NumTiles,
    pub init_bound: EvolveBounds,
    pub subseq_bound: EvolveBounds,
    pub start_size: NumTiles,
    pub size_step: NumTiles,
    pub keep_configs: bool,
    pub min_nuc_rate: Option<Rate>,
    pub canvas_size: (usize, usize),
    pub canvas_type: CanvasType,
    pub tracking: TrackingType,
    pub target_size: NumTiles,
}

impl Default for FFSRunConfig {
    fn default() -> Self {
        Self {
            constant_variance: true,
            var_per_mean2: 0.01,
            min_configs: 1000,
            max_configs: 100000,
            early_cutoff: true,
            cutoff_probability: 0.99,
            cutoff_number: 4,
            min_cutoff_size: 30,
            init_bound: EvolveBounds::default().for_time(1e7),
            subseq_bound: EvolveBounds::default().for_time(1e7),
            start_size: 3,
            size_step: 1,
            keep_configs: false,
            min_nuc_rate: None,
            canvas_size: (32, 32),
            canvas_type: CanvasType::Periodic,
            tracking: TrackingType::None,
            target_size: 100,
        }
    }
}

#[cfg(feature = "python")]
impl FFSRunConfig {
    pub fn _py_set(&mut self, k: &str, v: Bound<'_, PyAny>) -> PyResult<()> {
        match k {
            "constant_variance" => self.constant_variance = v.extract()?,
            "var_per_mean2" => self.var_per_mean2 = v.extract()?,
            "min_configs" => self.min_configs = v.extract()?,
            "max_configs" => self.max_configs = v.extract()?,
            "early_cutoff" => self.early_cutoff = v.extract()?,
            "cutoff_probability" => self.cutoff_probability = v.extract()?,
            "cutoff_number" => self.cutoff_number = v.extract()?,
            "min_cutoff_size" => self.min_cutoff_size = v.extract()?,
            "init_bound" => self.init_bound = v.extract()?,
            "subseq_bound" => self.subseq_bound = v.extract()?,
            "start_size" => self.start_size = v.extract()?,
            "size_step" => self.size_step = v.extract()?,
            "keep_configs" => self.keep_configs = v.extract()?,
            "min_nuc_rate" => self.min_nuc_rate = v.extract()?,
            "canvas_size" => self.canvas_size = v.extract()?,
            "target_size" => self.target_size = v.extract()?,
            _ => {
                return Err(PyTypeError::new_err(format!(
                    "Unknown FFSRunConfig setting: {k}"
                )))
            }
        };
        Ok(())
    }
}

#[cfg(feature = "python")]
#[pymethods]
impl FFSRunConfig {
    #[new]
    fn new(
        constant_variance: Option<bool>,
        var_per_mean2: Option<f64>,
        min_configs: Option<usize>,
        max_configs: Option<usize>,
        early_cutoff: Option<bool>,
        cutoff_probability: Option<f64>,
        cutoff_number: Option<usize>,
        min_cutoff_size: Option<NumTiles>,
        init_bound: Option<EvolveBounds>,
        subseq_bound: Option<EvolveBounds>,
        start_size: Option<NumTiles>,
        size_step: Option<NumTiles>,
        keep_configs: Option<bool>,
        min_nuc_rate: Option<Rate>,
        canvas_size: Option<(usize, usize)>,
        target_size: Option<NumTiles>,
    ) -> Self {
        let mut rc = Self::default();

        if let Some(x) = constant_variance {
            rc.constant_variance = x;
        }

        if let Some(x) = var_per_mean2 {
            rc.var_per_mean2 = x;
        }

        if let Some(x) = min_configs {
            rc.min_configs = x;
        }
        if let Some(x) = max_configs {
            rc.max_configs = x;
        }
        if let Some(x) = early_cutoff {
            rc.early_cutoff = x;
        }
        if let Some(x) = cutoff_probability {
            rc.cutoff_probability = x;
        }
        if let Some(x) = cutoff_number {
            rc.cutoff_number = x;
        }
        if let Some(x) = min_cutoff_size {
            rc.min_cutoff_size = x;
        }
        if let Some(x) = init_bound {
            rc.init_bound = x;
        }
        if let Some(x) = subseq_bound {
            rc.subseq_bound = x;
        }
        if let Some(x) = start_size {
            rc.start_size = x;
        }
        if let Some(x) = size_step {
            rc.size_step = x;
        }
        if let Some(x) = keep_configs {
            rc.keep_configs = x;
        }

        rc.min_nuc_rate = min_nuc_rate;

        if let Some(x) = canvas_size {
            rc.canvas_size = x;
        }
        if let Some(x) = target_size {
            rc.target_size = x;
        }
        rc
    }
}

impl TileSet {
    pub fn run_ffs(&self, config: &FFSRunConfig) -> Result<FFSRunResult, RgrowError> {
        let model = self.model.unwrap_or(Model::KTAM);
        let config = {
            let mut c = config.clone();
            c.canvas_size = match self.size.unwrap_or(SIZE_DEFAULT) {
                tileset::Size::Single(x) => (x, x),
                tileset::Size::Pair(p) => p,
            };
            c.canvas_type = self.canvas_type.unwrap_or(CanvasType::Periodic);
            c.tracking = self.tracking.unwrap_or(TrackingType::None);
            c
        };

        match model {
            Model::KTAM => KTAM::from_tileset(self)?.run_ffs(&config),
            Model::ATAM => Err(GrowError::FFSCannotRunATAM.into()),
            Model::OldKTAM => OldKTAM::from_tileset(self)?.run_ffs(&config),
        }
    }
}

<<<<<<< HEAD
impl TileSet {
    pub fn run_ffs(&self, config: &FFSRunConfig) -> Result<Box<dyn FFSResult>, RgrowError> {
        let canvas_type = self.canvas_type.unwrap_or(CanvasType::Periodic);
        let model = self.model.unwrap_or(Model::KTAM);
        let tracking = self.tracking.unwrap_or(TrackingType::None);

        match (model, canvas_type, tracking) {
            (Model::KTAM, CanvasType::Square, TrackingType::None) => {
                Ok(Box::new(FFSRun::<
                    QuadTreeState<CanvasSquare, NullStateTracker>,
                >::create_from_tileset::<KTAM>(
                    self, config
                )?))
            }
            (Model::KTAM, CanvasType::Square, TrackingType::Order) => Ok(Box::new(
                FFSRun::<QuadTreeState<CanvasSquare, OrderTracker>>::create_from_tileset::<KTAM>(
                    self, config,
                )?,
            )),
            (Model::KTAM, CanvasType::Periodic, TrackingType::None) => {
                Ok(Box::new(FFSRun::<
                    QuadTreeState<CanvasPeriodic, NullStateTracker>,
                >::create_from_tileset::<KTAM>(
                    self, config
                )?))
            }
            (Model::KTAM, CanvasType::Periodic, TrackingType::Order) => {
                Ok(Box::new(FFSRun::<
                    QuadTreeState<CanvasPeriodic, OrderTracker>,
                >::create_from_tileset::<KTAM>(
                    self, config
                )?))
            }
            (Model::KTAM, CanvasType::Tube, TrackingType::None) => {
                Ok(Box::new(FFSRun::<
                    QuadTreeState<CanvasTube, NullStateTracker>,
                >::create_from_tileset::<KTAM>(
                    self, config
                )?))
            }
            (Model::KTAM, CanvasType::Tube, TrackingType::Order) => Ok(Box::new(
                FFSRun::<QuadTreeState<CanvasTube, OrderTracker>>::create_from_tileset::<KTAM>(
                    self, config,
                )?,
            )),
            (Model::ATAM, _, _) => Err(GrowError::FFSCannotRunATAM.into()),
            (Model::SDC, _, _) => Err(GrowError::FFSCannotRunATAM.into()), // FIXME: generalize error
            (Model::OldKTAM, CanvasType::Square, TrackingType::None) => {
                Ok(Box::new(FFSRun::<
                    QuadTreeState<CanvasSquare, NullStateTracker>,
                >::create_from_tileset::<OldKTAM>(
                    self, config
                )?))
=======
fn _bounded_nonzero_region_of_array<'a, T: Num>(
    arr: &'a ArrayView2<T>,
) -> (ArrayView2<'a, T>, usize, usize, usize, usize) {
    let mut mini = arr.nrows();
    let mut minj = arr.ncols();
    let mut maxi = 0;
    let mut maxj = 0;

    for ((i, j), v) in arr.indexed_iter() {
        if !(*v).is_zero() {
            if i < mini {
                mini = i;
>>>>>>> 3530f7c2
            }
            if i > maxi {
                maxi = i;
            }
            if j < minj {
                minj = j;
            }
            if j > maxj {
                maxj = j;
            }
        }
    }

    let subarr = arr.slice(s![mini..maxi + 1, minj..maxj + 1]);

    (subarr, mini, minj, maxi, maxj)
}

fn variance_over_mean2(num_success: usize, num_trials: usize) -> f64 {
    let ns = num_success as f64;
    let nt = num_trials as f64;
    let p = ns / nt;
    (1. - p) / (ns)
}

pub struct FFSRun<St: ClonableState> {
    pub level_list: Vec<FFSLevel<St>>,
    pub dimerization_rate: f64,
    pub forward_prob: Vec<f64>,
}

impl<St: ClonableState + StateWithCreate<Params = (usize, usize)>> FFSRun<St> {
    pub fn create<Sy: SystemWithDimers + System>(
        system: &mut Sy,
        config: &FFSRunConfig,
    ) -> Result<Self, GrowError> {
        let level_list = Vec::new();

        let dimerization_rate = system
            .calc_dimers()
            .iter()
            .fold(0., |acc, d| acc + d.formation_rate);

        let mut ret = Self {
            level_list,
            dimerization_rate,
            forward_prob: Vec::new(),
        };

        let (first_level, mut dimer_level) = FFSLevel::nmers_from_dimers(system, config)?;

        ret.forward_prob.push(first_level.p_r);

        let mut current_size = first_level.target_size;

        if !config.keep_configs {
            dimer_level.drop_states();
        }

        ret.level_list.push(dimer_level);
        ret.level_list.push(first_level);

        let mut above_cutoff: usize = 0;

        while current_size < config.target_size {
            let last = ret.level_list.last_mut().unwrap();

            let next = last.next_level(system, config)?;
            if !config.keep_configs {
                last.drop_states();
            }
            let pf = next.p_r;
            ret.forward_prob.push(pf);
            // println!(
            //     "Done with target size {}: p_f {}, used {} trials for {} states.",
            //     last.target_size, pf, next.num_trials, next.num_states
            // );
            current_size = next.target_size;
            ret.level_list.push(next);

            if config.early_cutoff {
                if pf > config.cutoff_probability {
                    above_cutoff += 1;
                    if (above_cutoff > config.cutoff_number)
                        & (current_size >= config.min_cutoff_size)
                    {
                        break;
                    }
                } else {
                    above_cutoff = 0;
                }
            }

            if let Some(min_nuc_rate) = config.min_nuc_rate {
                if ret.nucleation_rate() < min_nuc_rate {
                    break;
                }
            }
        }

        Ok(ret)
    }
    pub fn dimer_conc(&self) -> f64 {
        self.level_list[0].p_r
    }
}

impl<St: ClonableState + StateWithCreate<Params = (usize, usize)>> FFSRun<St> {
    pub fn create_from_tileset<Sy: SystemWithDimers + System + FromTileSet>(
        tileset: &TileSet,
        config: &FFSRunConfig,
    ) -> Result<Self, RgrowError> {
        let mut sys = Sy::from_tileset(tileset)?;
        let c = {
            let mut c = config.clone();
            c.canvas_size = match tileset.size.unwrap_or(SIZE_DEFAULT) {
                tileset::Size::Single(x) => (x, x),
                tileset::Size::Pair(p) => p,
            };
            c
        };

        Ok(Self::create(&mut sys, &c)?)
    }
}

pub struct FFSLevel<St: ClonableState> {
    pub state_list: Vec<St>,
    pub previous_list: Vec<usize>,
    pub p_r: f64,
    pub num_states: usize,
    pub num_trials: usize,
    pub target_size: NumTiles,
}

impl<St: ClonableState + StateWithCreate<Params = (usize, usize)>> FFSLevel<St> {
    pub fn drop_states(&mut self) -> &Self {
        drop(self.state_list.drain(..));
        drop(self.previous_list.drain(..));
        self
    }

    pub fn next_level<Sy: SystemWithDimers + System>(
        &self,
        system: &mut Sy,
        config: &FFSRunConfig,
    ) -> Result<Self, GrowError> {
        let mut rng = thread_rng();

        let mut state_list = Vec::new();
        let mut previous_list = Vec::new();
        let mut i = 0usize;
        let target_size = self.target_size + config.size_step;

        let bounds = {
            let mut b = config.subseq_bound;
            b.size_max = Some(target_size);
            b.size_min = Some(0);
            b
        };

        let chooser = Uniform::new(0, self.state_list.len());

        let canvas_size = self.state_list[0].get_params();

        let cvar = if config.constant_variance {
            config.var_per_mean2
        } else {
            0.
        };

        while state_list.len() < config.max_configs {
            let mut state = St::empty(canvas_size)?;

            let mut i_old_state: usize = 0;

            while state.n_tiles() == 0 {
                if state.total_rate() != 0. {
                    panic!("Total rate is not zero! {state:?}");
                };
                i_old_state = chooser.sample(&mut rng);

                state.zeroed_copy_from_state_nonzero_rate(&self.state_list[i_old_state]);
                debug_assert_eq!(system.calc_n_tiles(&state), state.n_tiles());

                system.evolve(&mut state, bounds).unwrap();
                i += 1;
            }

            if state.n_tiles() >= target_size {
                // >= hack for duples
                state_list.push(state);
                previous_list.push(i_old_state);
            } else {
                println!(
                    "Ran out of events: {} tiles, {} events, {} time, {} total rate.",
                    state.n_tiles(),
                    state.total_events(),
                    state.time(),
                    state.total_rate(),
                );
            }

            if (variance_over_mean2(state_list.len(), i) < cvar)
                & (state_list.len() >= config.min_configs)
            {
                break;
            }
        }
        let p_r = (state_list.len() as f64) / (i as f64);
        let num_states = state_list.len();

        Ok(Self {
            state_list,
            previous_list,
            p_r,
            target_size,
            num_states,
            num_trials: i,
        })
    }

    pub fn nmers_from_dimers<Sy: SystemWithDimers + System>(
        system: &mut Sy,
        config: &FFSRunConfig,
    ) -> Result<(Self, Self), GrowError> {
        let mut rng = SmallRng::from_entropy();

        let dimers = system.calc_dimers();

        let mut state_list = Vec::with_capacity(config.min_configs);
        let mut previous_list = Vec::with_capacity(config.min_configs);
        let mut i = 0usize;

        let mut dimer_state_list = Vec::with_capacity(config.min_configs);

        let weights: Vec<_> = dimers.iter().map(|d| d.formation_rate).collect();
        let chooser = WeightedIndex::new(weights).unwrap();

        if config.canvas_size.0 < 4 || config.canvas_size.1 < 4 {
            panic!("Canvas size too small for dimers");
        }
        let mid = PointSafe2((config.canvas_size.0 / 2, config.canvas_size.1 / 2));

        let mut num_states = 0usize;

        let mut tile_list = Vec::with_capacity(config.min_configs);

        let mut other: PointSafe2;

        let cvar = if config.constant_variance {
            config.var_per_mean2
        } else {
            0.
        };

        let bounds = {
            let mut b = config.subseq_bound;
            b.size_max = Some(config.start_size);
            b.size_min = Some(0);
            b
        };

        while state_list.len() < config.max_configs {
            let mut state = St::empty(config.canvas_size)?;

            while state.n_tiles() == 0 {
                let i_old_state = chooser.sample(&mut rng);
                let dimer = &dimers[i_old_state];
                state.reset_tracking_assuming_empty_state();

                other = match dimer.orientation {
                    Orientation::NS => PointSafe2(state.move_sa_s(mid).0),
                    Orientation::WE => PointSafe2(state.move_sa_e(mid).0),
                };
                let cl = [(mid, dimer.t1), (other, dimer.t2)];
                system.set_safe_points(&mut state, &cl);
                state.record_event(&system::Event::PolymerAttachment(cl.to_vec()));

                debug_assert_eq!(system.calc_n_tiles(&state), state.n_tiles());

                system.evolve(&mut state, bounds).unwrap();
                i += 1;

                if state.n_tiles() >= config.start_size {
                    // FIXME: >= is a hack
                    // Create (retrospectively) a dimer state
                    let mut dimer_state = St::empty(config.canvas_size)?;

                    system.set_safe_points(&mut dimer_state, &cl);
                    dimer_state.record_event(&system::Event::PolymerAttachment(cl.to_vec()));

                    state_list.push(state);

                    dimer_state_list.push(dimer_state);

                    if rng.gen::<bool>() {
                        tile_list.push(dimer.t1);
                    } else {
                        tile_list.push(dimer.t2);
                    }

                    previous_list.push(num_states);

                    num_states += 1;

                    break;
                } else {
                    if state.n_tiles() != 0 {
                        panic!("{}", state.panicinfo())
                    }
                    if state.total_rate() != 0. {
                        panic!("{}", state.panicinfo())
                    };
                }
            }

            if (variance_over_mean2(num_states, i) < cvar) & (num_states >= config.min_configs) {
                break;
            }
        }

        let p_r = (num_states as f64) / (i as f64);

        Ok((
            Self {
                state_list,
                previous_list,
                p_r,
                target_size: config.start_size,
                num_states,
                num_trials: i,
            },
            Self {
                state_list: dimer_state_list,
                previous_list: tile_list.into_iter().map(|x| x as usize).collect(),
                p_r: 1.0,
                target_size: 2,
                num_states,
                num_trials: num_states,
            },
        ))
    }
}

// RESULTS CODE

#[cfg_attr(feature = "python", pyclass)]
#[derive(Debug, Clone, Serialize, Deserialize)]
pub struct FFSRunResult {
    #[serde(skip)]
    pub level_list: Vec<Arc<FFSLevelResult>>,
    pub dimerization_rate: f64,
    pub forward_prob: Vec<f64>,
    pub ffs_config: Option<FFSRunConfig>,
    #[serde(skip)]
    pub system: Option<SystemEnum>,
}

impl<St: ClonableState> From<FFSRun<St>> for FFSRunResult
where
    FFSLevelResult: From<FFSLevel<St>>,
{
    fn from(value: FFSRun<St>) -> Self {
        Self {
            level_list: value
                .level_list
                .into_iter()
                .map(|x| Arc::new(x.into()))
                .collect(),
            dimerization_rate: value.dimerization_rate,
            forward_prob: value.forward_prob,
            ffs_config: None,
            system: None,
        }
    }
}

#[cfg_attr(feature = "python", pyclass)]
#[derive(Debug, Clone, Serialize, Deserialize)]
pub struct FFSLevelResult {
    pub state_list: Vec<Arc<StateEnum>>,
    pub previous_list: Vec<usize>,
    pub p_r: f64,
    pub num_states: usize,
    pub num_trials: usize,
    pub target_size: NumTiles,
}

impl<St: ClonableState> From<FFSLevel<St>> for FFSLevelResult
where
    StateEnum: From<St>,
{
    fn from(value: FFSLevel<St>) -> Self {
        Self {
            state_list: value
                .state_list
                .into_iter()
                .map(|x| Arc::new(x.into()))
                .collect(),
            previous_list: value.previous_list,
            p_r: value.p_r,
            num_states: value.num_states,
            num_trials: value.num_trials,
            target_size: value.target_size,
        }
    }
}

pub trait FFSSurface: Send + Sync {
    fn get_config(&self, i: usize) -> ArrayView2<Tile>;
    fn get_state(&self, i: usize) -> Arc<StateEnum>;
    fn states(&self) -> Vec<Arc<StateEnum>> {
        (0..self.num_stored_states())
            .map(|i| self.get_state(i))
            .collect()
    }
    fn configs(&self) -> Vec<ArrayView2<Tile>> {
        (0..self.num_stored_states())
            .map(|i| self.get_config(i))
            .collect()
    }
    fn previous_list(&self) -> Vec<usize>;
    fn num_stored_states(&self) -> usize;
    fn num_configs(&self) -> usize;
    fn num_trials(&self) -> usize;
    fn target_size(&self) -> NumTiles;
    fn p_r(&self) -> f64;
}

impl<St: ClonableState> FFSRun<St> {
    fn nucleation_rate(&self) -> Rate {
        self.dimerization_rate * self.forward_prob.iter().fold(1., |acc, level| acc * *level)
    }
}

impl FFSRunResult {
    pub fn nucleation_rate(&self) -> Rate {
        self.dimerization_rate * self.forward_prob.iter().fold(1., |acc, level| acc * *level)
    }

    pub fn forward_vec(&self) -> &Vec<f64> {
        &self.forward_prob
    }

    pub fn surfaces(&self) -> Vec<Weak<FFSLevelResult>> {
        self.level_list.iter().map(Arc::downgrade).collect()
    }

    pub fn get_surface(&self, i: usize) -> Option<Arc<FFSLevelResult>> {
        self.level_list.get(i).map(|x| (*x).clone())
    }

    pub fn dimerization_rate(&self) -> f64 {
        self.dimerization_rate
    }

    fn surfaces_dataframe(&self) -> Result<DataFrame, PolarsError> {
        let surfaces = self.surfaces();

        let d = df!(
            "level" => 0..surfaces.len() as u64,
            "n_configs" => surfaces.iter().map(|x| (*x.upgrade().unwrap()).num_configs() as u64).collect::<Vec<u64>>(),
            "n_trials" => surfaces.iter().map(|x| (*x.upgrade().unwrap()).num_trials() as u64).collect::<Vec<u64>>(),
            "target_size" => surfaces.iter().map(|x| (*x.upgrade().unwrap()).target_size() as u64).collect::<Vec<u64>>(),
            "p_r" => surfaces.iter().map(|x| (*x.upgrade().unwrap()).p_r()).collect::<Vec<f64>>(),
        )
        .unwrap();

        Ok(d)
    }

    fn configs_dataframe(&self) -> Result<DataFrame, PolarsError> {
        let mut sizes = Vec::new();
        let mut times = Vec::new();
        let mut previndices = Vec::new();
        let mut canvases = Vec::new();
        let mut arr_mini = Vec::new();
        let mut arr_minj = Vec::new();
        let mut arr_maxi = Vec::new();
        let mut arr_maxj = Vec::new();
        let mut surfaceindex = Vec::new();
        let mut configindex = Vec::new();

        for (i, surface) in self.surfaces().iter().enumerate() {
            for (j, state) in surface.upgrade().unwrap().state_list.iter().enumerate() {
                sizes.push(state.n_tiles());
                times.push(state.time());
                let ss = &state.raw_array();
                let (m, mini, minj, maxi, maxj) = _bounded_nonzero_region_of_array(ss);
                canvases.push(m.iter().collect::<Series>());
                surfaceindex.push(i as u64);
                configindex.push(j as u64);
                arr_mini.push(mini as u64);
                arr_minj.push(minj as u64);
                arr_maxi.push(maxi as u64);
                arr_maxj.push(maxj as u64);
            }
            if !surface.upgrade().unwrap().state_list.is_empty() {
                previndices.extend(
                    surface
                        .upgrade()
                        .unwrap()
                        .previous_list()
                        .iter()
                        .map(|x| *x as u64),
                );
            }
        }

        let mut df = df!(
            "surface_index" => surfaceindex,
            "config_index" => configindex,
            "size" => sizes,
            "time" => times,
            "previous_config" => previndices,
            "canvas" => canvases,
            "min_i" => arr_mini,
            "min_j" => arr_minj,
            "max_i" => arr_maxi,
            "max_j" => arr_maxj,
        )
        .unwrap();

        df = df
            .lazy()
            .select([
                col("*"),
                (col("max_i") - col("min_i") + lit(1)).alias("shape_i"),
                (col("max_j") - col("min_j") + lit(1)).alias("shape_j"),
            ])
            .collect()
            .unwrap();

        let s = self.get_surface(0).unwrap().get_state(0).unwrap();

        let a = s.get_tracker_data();

        if a.0.downcast_ref::<Array2<u64>>().is_some() {
            let mut arrs = Vec::new();
            let mut minis = Vec::new();
            let mut minjs = Vec::new();
            let mut shapeis = Vec::new();
            let mut shapejs = Vec::new();

            for surface in self.surfaces().iter() {
                for state in surface.upgrade().unwrap().state_list.iter() {
                    if let Some(val) = state.get_tracker_data().0.downcast_ref::<Array2<u64>>() {
                        let v = &val.view();
                        let (m, mini, minj, maxi, maxj) = _bounded_nonzero_region_of_array(v);
                        arrs.push(m.iter().collect::<Series>());
                        minis.push(mini as u64);
                        minjs.push(minj as u64);
                        shapeis.push((maxi - mini + 1) as u64);
                        shapejs.push((maxj - minj + 1) as u64);
                    } else {
                        panic!()
                    }
                }
            }

            df = df
                .lazy()
                .with_columns([
                    Series::new("tracker", arrs).lit(),
                    Series::new("tracker_min_i", minis).lit(),
                    Series::new("tracker_min_j", minjs).lit(),
                    Series::new("tracker_shape_i", shapeis).lit(),
                    Series::new("tracker_shape_j", shapejs).lit(),
                ])
                .collect()
                .unwrap();
        } else if a.0.downcast_ref::<Array2<f64>>().is_some() {
            let mut arrs = Vec::new();
            let mut minis = Vec::new();
            let mut minjs = Vec::new();
            let mut shapeis = Vec::new();
            let mut shapejs = Vec::new();

            for surface in self.surfaces().iter() {
                for state in surface.upgrade().unwrap().state_list.iter() {
                    if let Some(val) = state.get_tracker_data().0.downcast_ref::<Array2<f64>>() {
                        let v = &val.view();
                        let (m, mini, minj, maxi, maxj) = _bounded_nonzero_region_of_array(v);
                        arrs.push(m.iter().collect::<Series>());
                        minis.push(mini as u64);
                        minjs.push(minj as u64);
                        shapeis.push((maxi - mini + 1) as u64);
                        shapejs.push((maxj - minj + 1) as u64);
                    } else {
                        panic!()
                    }
                }
            }

            df = df
                .lazy()
                .with_columns([
                    Series::new("tracker", arrs).lit(),
                    Series::new("tracker_min_i", minis).lit(),
                    Series::new("tracker_min_j", minjs).lit(),
                    Series::new("tracker_shape_i", shapeis).lit(),
                    Series::new("tracker_shape_j", shapejs).lit(),
                ])
                .collect()
                .unwrap();
        } else if a.0.downcast_ref::<()>().is_some() {
        } else {
            println!("Unknown tracker data type: skipping tracker data.")
        }

        Ok(df)
    }

    pub fn write_files(&self, prefix: &str) -> Result<(), PolarsError> {
        let mut sdf = self.surfaces_dataframe()?;
        let mut cdf = self.configs_dataframe()?;

        let file = std::fs::File::create(format!("{}.surfaces.parquet", prefix))?;
        ParquetWriter::new(file).finish(&mut sdf)?;

        let file = std::fs::File::create(format!("{}.configurations.parquet", prefix))?;
        ParquetWriter::new(file).finish(&mut cdf)?;

        let file = std::fs::File::create(format!("{}.ffs_result.json", prefix))?;
        serde_json::to_writer_pretty(file, self).unwrap();

        Ok(())
    }

    pub fn run_from_system<Sy: SystemWithDimers + System>(
        sys: &mut Sy,
        config: &FFSRunConfig,
    ) -> Result<FFSRunResult, RgrowError>
    where
        SystemEnum: From<Sy>,
    {
        let mut res: FFSRunResult = (match (config.canvas_type, config.tracking) {
            (CanvasType::Square, TrackingType::None) => {
                FFSRun::<QuadTreeState<CanvasSquare, NullStateTracker>>::create(sys, config)
                    .map(|x| x.into())
            }
            (CanvasType::Square, TrackingType::Order) => {
                FFSRun::<QuadTreeState<CanvasSquare, OrderTracker>>::create(sys, config)
                    .map(|x| x.into())
            }
            (CanvasType::Square, TrackingType::LastAttachTime) => {
                FFSRun::<QuadTreeState<CanvasSquare, LastAttachTimeTracker>>::create(sys, config)
                    .map(|x| x.into())
            }
            (CanvasType::Square, TrackingType::PrintEvent) => {
                FFSRun::<QuadTreeState<CanvasSquare, PrintEventTracker>>::create(sys, config)
                    .map(|x| x.into())
            }
            (CanvasType::Periodic, TrackingType::None) => {
                FFSRun::<QuadTreeState<CanvasPeriodic, NullStateTracker>>::create(sys, config)
                    .map(|x| x.into())
            }
            (CanvasType::Periodic, TrackingType::Order) => {
                FFSRun::<QuadTreeState<CanvasPeriodic, OrderTracker>>::create(sys, config)
                    .map(|x| x.into())
            }
            (CanvasType::Periodic, TrackingType::LastAttachTime) => {
                FFSRun::<QuadTreeState<CanvasPeriodic, LastAttachTimeTracker>>::create(sys, config)
                    .map(|x| x.into())
            }
            (CanvasType::Periodic, TrackingType::PrintEvent) => {
                FFSRun::<QuadTreeState<CanvasPeriodic, PrintEventTracker>>::create(sys, config)
                    .map(|x| x.into())
            }
            (CanvasType::Tube, TrackingType::None) => {
                FFSRun::<QuadTreeState<CanvasTube, NullStateTracker>>::create(sys, config)
                    .map(|x| x.into())
            }
            (CanvasType::Tube, TrackingType::Order) => {
                FFSRun::<QuadTreeState<CanvasTube, OrderTracker>>::create(sys, config)
                    .map(|x| x.into())
            }
            (CanvasType::Tube, TrackingType::LastAttachTime) => {
                FFSRun::<QuadTreeState<CanvasTube, LastAttachTimeTracker>>::create(sys, config)
                    .map(|x| x.into())
            }
            (CanvasType::Tube, TrackingType::PrintEvent) => {
                FFSRun::<QuadTreeState<CanvasTube, PrintEventTracker>>::create(sys, config)
                    .map(|x| x.into())
            }
        })?;

        res.ffs_config = Some(config.clone());
        res.system = Some(sys.clone().into());

        Ok(res)
    }
}

impl FFSLevelResult {
    pub fn get_config(&self, i: usize) -> ArrayView2<Tile> {
        self.state_list[i].raw_array()
    }

    pub fn get_state(&self, i: usize) -> Option<Arc<StateEnum>> {
        self.state_list.get(i).map(|x| (*x).clone())
    }

    pub fn num_configs(&self) -> usize {
        self.num_states
    }

    pub fn target_size(&self) -> NumTiles {
        self.target_size
    }

    pub fn num_trials(&self) -> usize {
        self.num_trials
    }

    pub fn previous_list(&self) -> Vec<usize> {
        self.previous_list.clone()
    }

    pub fn p_r(&self) -> f64 {
        self.p_r
    }

    pub fn num_stored_states(&self) -> usize {
        self.state_list.len()
    }
}

#[cfg(feature = "python")]
#[pymethods]
impl FFSRunResult {
    /// Nucleation rate, in M/s.  Calculated from the forward probability vector,
    /// and dimerization rate.
    #[getter]
    fn get_nucleation_rate(&self) -> f64 {
        self.nucleation_rate()
    }

    #[getter]
    fn get_forward_vec<'py>(&self, py: Python<'py>) -> Bound<'py, PyArray1<f64>> {
        self.forward_vec().to_pyarray_bound(py)
    }

    #[getter]
    fn get_dimerization_rate(&self) -> f64 {
        self.dimerization_rate()
    }

    #[getter]
    fn get_surfaces(&self) -> Vec<FFSLevelRef> {
        self.surfaces()
            .iter()
            .map(|f| FFSLevelRef(f.upgrade().unwrap().clone()))
            .collect()
    }

    #[pyo3(name = "surfaces_dataframe")]
    fn py_surfaces_dataframe(&self) -> PyResult<pyo3_polars::PyDataFrame> {
        self.surfaces_dataframe()
            .map(PyDataFrame)
            .map_err(|e| PyPolarsErr::from(e).into())
    }

    #[pyo3(name = "configs_dataframe")]
    fn py_configs_dataframe(&self) -> PyResult<pyo3_polars::PyDataFrame> {
        self.configs_dataframe()
            .map(PyDataFrame)
            .map_err(|e| PyPolarsErr::from(e).into())
    }

    fn __str__(&self) -> String {
        format!(
            "FFSResult({:1.4e} M/s, {:?})",
            self.nucleation_rate(),
            self.forward_vec()
        )
    }

    fn __repr__(&self) -> String {
        self.__str__()
    }

    #[getter]
    fn previous_indices(&self) -> Vec<Vec<usize>> {
        self.get_surfaces()
            .iter()
            .map(|x| x.get_previous_indices())
            .collect()
    }

    #[pyo3(name = "write_files")]
    fn py_write_files(&self, prefix: &str) -> PyResult<()> {
        self.write_files(prefix)
            .map_err(|e| PyPolarsErr::from(e).into())
    }

    // #[staticmethod]
    // fn read_json(filename: &str) -> PyResult<Self> {
    //     let f = std::fs::File::open(filename)?;
    //     let r: Self = serde_json::from_reader(f).unwrap();
    //     Ok(r)
    // }
}

#[cfg_attr(feature = "python", pyclass)]
#[allow(dead_code)] // This is used in the python interface
pub struct FFSLevelRef(Arc<FFSLevelResult>);

#[cfg(feature = "python")]
#[pymethods]
impl FFSLevelRef {
    #[getter]
    fn get_configs<'py>(&self, py: Python<'py>) -> Vec<Bound<'py, PyArray2<crate::base::Tile>>> {
        self.0
            .state_list
            .iter()
            .map(|x| x.raw_array().to_pyarray_bound(py))
            .collect()
    }

    #[getter]
    fn get_states(&self) -> Vec<FFSStateRef> {
        self.0
            .state_list
            .iter()
            .map(|x| FFSStateRef(x.clone()))
            .collect()
    }

    #[getter]
    fn get_previous_indices(&self) -> Vec<usize> {
        self.0.previous_list.clone()
    }

    // #[getter]
    // fn level(&self) -> usize {
    //     (*self.0).level
    // }

    fn get_state(&self, i: usize) -> FFSStateRef {
        FFSStateRef(self.0.state_list[i].clone())
    }

    fn has_stored_states(&self) -> bool {
        !self.0.state_list.is_empty()
    }

    fn __repr__(&self) -> String {
        format!(
            "FFSLevelRef(n_configs={}, n_trials={}, target_size={}, p_r={}, has_stored_states={})",
            self.0.num_configs(),
            self.0.num_trials(),
            self.0.target_size(),
            self.0.p_r(),
            self.has_stored_states()
        )
    }
}

#[cfg_attr(feature = "python", pyclass)]
#[allow(dead_code)] // This is used in the python interface
#[derive(Clone)]
pub struct FFSStateRef(Arc<StateEnum>);

#[cfg(feature = "python")]
#[pymethods]
impl FFSStateRef {
    pub fn time(&self) -> f64 {
        (*self.0).time()
    }

    pub fn total_events(&self) -> base::NumEvents {
        (*self.0).total_events()
    }

    pub fn n_tiles(&self) -> NumTiles {
        (*self.0).n_tiles()
    }

    pub fn clone_state(&self) -> PyState {
        PyState((*self.0).clone())
    }

    #[getter]
    /// A direct, mutable view of the state's canvas.  This is potentially unsafe.
    pub fn canvas_view<'py>(
        this: Bound<'py, Self>,
        _py: Python<'py>,
    ) -> PyResult<Bound<'py, PyArray2<crate::base::Tile>>> {
        let t = this.borrow();
        let ra = (*t.0).raw_array();

        unsafe { Ok(PyArray2::borrow_from_array_bound(&ra, this.into_any())) }
    }

    /// A copy of the state's canvas.  This is safe, but can't be modified and is slower than `canvas_view`.
    pub fn canvas_copy<'py>(
        this: &Bound<Self>,
        py: Python<'py>,
    ) -> PyResult<Bound<'py, PyArray2<crate::base::Tile>>> {
        let t = this.borrow();
        let ra = (*t.0).raw_array();

        Ok(PyArray2::from_array_bound(py, &ra))
    }

    pub fn tracking_copy(this: &Bound<Self>) -> PyResult<RustAny> {
        let t = this.borrow();
        let ra = (*t.0).get_tracker_data();

        Ok(ra)
    }

    pub fn __repr__(&self) -> String {
        format!(
            "FFSStateRef(n_tiles={}, time={} s, events={}, size=({}, {}), total_rate={})",
            self.0.n_tiles(),
            self.0.time(),
            self.0.total_events(),
            self.0.ncols(),
            self.0.nrows(),
            self.0.total_rate()
        )
    }
}<|MERGE_RESOLUTION|>--- conflicted
+++ resolved
@@ -235,67 +235,13 @@
 
         match model {
             Model::KTAM => KTAM::from_tileset(self)?.run_ffs(&config),
-            Model::ATAM => Err(GrowError::FFSCannotRunATAM.into()),
+            Model::ATAM => Err(RgrowError::FFSCannotRunModel("aTAM".into())),
+            Model::SDC => Err(RgrowError::FFSCannotRunModel("SDC".into())),
             Model::OldKTAM => OldKTAM::from_tileset(self)?.run_ffs(&config),
         }
     }
 }
 
-<<<<<<< HEAD
-impl TileSet {
-    pub fn run_ffs(&self, config: &FFSRunConfig) -> Result<Box<dyn FFSResult>, RgrowError> {
-        let canvas_type = self.canvas_type.unwrap_or(CanvasType::Periodic);
-        let model = self.model.unwrap_or(Model::KTAM);
-        let tracking = self.tracking.unwrap_or(TrackingType::None);
-
-        match (model, canvas_type, tracking) {
-            (Model::KTAM, CanvasType::Square, TrackingType::None) => {
-                Ok(Box::new(FFSRun::<
-                    QuadTreeState<CanvasSquare, NullStateTracker>,
-                >::create_from_tileset::<KTAM>(
-                    self, config
-                )?))
-            }
-            (Model::KTAM, CanvasType::Square, TrackingType::Order) => Ok(Box::new(
-                FFSRun::<QuadTreeState<CanvasSquare, OrderTracker>>::create_from_tileset::<KTAM>(
-                    self, config,
-                )?,
-            )),
-            (Model::KTAM, CanvasType::Periodic, TrackingType::None) => {
-                Ok(Box::new(FFSRun::<
-                    QuadTreeState<CanvasPeriodic, NullStateTracker>,
-                >::create_from_tileset::<KTAM>(
-                    self, config
-                )?))
-            }
-            (Model::KTAM, CanvasType::Periodic, TrackingType::Order) => {
-                Ok(Box::new(FFSRun::<
-                    QuadTreeState<CanvasPeriodic, OrderTracker>,
-                >::create_from_tileset::<KTAM>(
-                    self, config
-                )?))
-            }
-            (Model::KTAM, CanvasType::Tube, TrackingType::None) => {
-                Ok(Box::new(FFSRun::<
-                    QuadTreeState<CanvasTube, NullStateTracker>,
-                >::create_from_tileset::<KTAM>(
-                    self, config
-                )?))
-            }
-            (Model::KTAM, CanvasType::Tube, TrackingType::Order) => Ok(Box::new(
-                FFSRun::<QuadTreeState<CanvasTube, OrderTracker>>::create_from_tileset::<KTAM>(
-                    self, config,
-                )?,
-            )),
-            (Model::ATAM, _, _) => Err(GrowError::FFSCannotRunATAM.into()),
-            (Model::SDC, _, _) => Err(GrowError::FFSCannotRunATAM.into()), // FIXME: generalize error
-            (Model::OldKTAM, CanvasType::Square, TrackingType::None) => {
-                Ok(Box::new(FFSRun::<
-                    QuadTreeState<CanvasSquare, NullStateTracker>,
-                >::create_from_tileset::<OldKTAM>(
-                    self, config
-                )?))
-=======
 fn _bounded_nonzero_region_of_array<'a, T: Num>(
     arr: &'a ArrayView2<T>,
 ) -> (ArrayView2<'a, T>, usize, usize, usize, usize) {
@@ -308,7 +254,6 @@
         if !(*v).is_zero() {
             if i < mini {
                 mini = i;
->>>>>>> 3530f7c2
             }
             if i > maxi {
                 maxi = i;
