use std::fs::File;
use std::ops::DerefMut;
use std::time::Duration;

use crate::base::{NumEvents, NumTiles, RgrowError, RustAny, Tile};
use crate::canvas::{Canvas, PointSafeHere};
<<<<<<< HEAD
use crate::ffs::{BoxedFFSResult, FFSRunConfig, FFSStateRef};
use crate::models::sdc1d::{SDC,SDCParams};
=======
use crate::ffs::{FFSRunConfig, FFSRunResult, FFSStateRef};
>>>>>>> 3530f7c2
use crate::ratestore::RateStore;
use crate::state::{StateEnum, StateStatus, TrackerData};
use crate::system::{
    DimerInfo, DynSystem, EvolveBounds, EvolveOutcome, NeededUpdate, SystemEnum, SystemWithDimers,
    TileBondInfo,
};
use ndarray::Array2;
use numpy::{IntoPyArray, PyArray2};
use pyo3::prelude::*;
use pyo3::types::PyDict;
use rayon::iter::{IntoParallelRefMutIterator, ParallelIterator};

#[cfg_attr(feature = "python", pyclass(name = "State"))]
#[repr(transparent)]
pub struct PyState(pub(crate) StateEnum);

/// A single 'assembly', or 'state', containing a canvas with tiles at locations.
/// Generally does not store concentration or temperature information, but does store time simulated.
#[cfg(feature = "python")]
#[pymethods]
impl PyState {
    #[new]
    pub fn empty(shape: (usize, usize), kind: &str, tracking: &str) -> PyResult<Self> {
        Ok(PyState(StateEnum::empty(
            shape,
            kind.try_into()?,
            tracking.try_into()?,
        )?))
    }

    #[getter]
    /// A direct, mutable view of the state's canvas.  This is potentially unsafe.
    pub fn canvas_view<'py>(
        this: Bound<'py, Self>,
        _py: Python<'py>,
    ) -> PyResult<Bound<'py, PyArray2<crate::base::Tile>>> {
        let t = this.borrow();
        let ra = t.0.raw_array();

        unsafe { Ok(PyArray2::borrow_from_array_bound(&ra, this.into_any())) }
    }

    /// A copy of the state's canvas.  This is safe, but can't be modified and is slower than `canvas_view`.
    pub fn canvas_copy<'py>(
        this: &Bound<'py, Self>,
        py: Python<'py>,
    ) -> PyResult<Bound<'py, PyArray2<crate::base::Tile>>> {
        let t = this.borrow();
        let ra = t.0.raw_array();

        Ok(PyArray2::from_array_bound(py, &ra))
    }

    pub fn rate_at_point(&self, point: (usize, usize)) -> f64 {
        self.0.rate_at_point(PointSafeHere(point)) // FIXME: check on bounds
    }

    pub fn tracking_copy(this: &Bound<Self>) -> PyResult<RustAny> {
        let t = this.borrow();
        let ra = t.0.get_tracker_data();

        Ok(ra)
    }

    /// The number of tiles in the state.
    #[getter]
    pub fn n_tiles(&self) -> NumTiles {
        self.0.n_tiles()
    }

    /// The number of tiles in the state (deprecated, use `n_tiles` instead).
    #[getter]
    pub fn ntiles(&self) -> NumTiles {
        self.0.n_tiles()
    }

    /// The total number of events that have occurred in the state.
    #[getter]
    pub fn total_events(&self) -> NumEvents {
        self.0.total_events()
    }

    /// The total time the state has simulated, in seconds.
    #[getter]
    pub fn time(&self) -> f64 {
        self.0.time()
    }

    pub fn __repr__(&self) -> String {
        format!(
            "State(n_tiles={}, time={} s, events={}, size=({}, {}), total_rate={})",
            self.n_tiles(),
            self.0.time(),
            self.total_events(),
            self.0.ncols(),
            self.0.nrows(),
            self.0.total_rate()
        )
    }

    pub fn print_debug(&self) {
        println!("{:?}", self.0);
    }

    pub fn write_json(&self, filename: &str) -> Result<(), RgrowError> {
        serde_json::to_writer(File::create(filename)?, &self.0).unwrap();
        Ok(())
    }

    #[staticmethod]
    pub fn read_json(filename: &str) -> Result<Self, RgrowError> {
        Ok(PyState(
            serde_json::from_reader(File::open(filename)?).unwrap(),
        ))
    }
}

#[cfg(feature = "python")]
#[derive(FromPyObject)]
pub enum PyStateOrStates<'py> {
    #[pyo3(transparent)]
    State(Bound<'py, PyState>),
    #[pyo3(transparent)]
    States(Vec<Bound<'py, PyState>>),
}

#[cfg(feature = "python")]
#[derive(FromPyObject)]

pub enum PyStateOrRef<'py> {
    State(Bound<'py, PyState>),
    Ref(Bound<'py, FFSStateRef>),
}

#[repr(transparent)]
#[cfg_attr(
    feature = "python",
    pyclass(module = "rgrow", name = "System", subclass)
)]
pub struct PySystem(pub SystemEnum);

impl From<FFSStateRef> for PyState {
    fn from(state: FFSStateRef) -> Self {
        state.clone_state()
    }
}

#[cfg(feature = "python")]
#[pymethods]
impl PySystem {
    #[allow(clippy::too_many_arguments)]
    #[pyo3(
        name = "evolve",
        signature = (state,
                    for_events=None,
                    total_events=None,
                    for_time=None,
                    total_time=None,
                    size_min=None,
                    size_max=None,
                    for_wall_time=None,
                    require_strong_bound=true,
                    show_window=false,
                    parallel=true)
    )]
    /// Evolve a state (or states), with some bounds on the simulation.
    ///
    /// If evolving multiple states, the bounds are applied per-state.
    pub fn py_evolve<'py>(
        &mut self,
        state: PyStateOrStates<'py>,
        for_events: Option<u64>,
        total_events: Option<u64>,
        for_time: Option<f64>,
        total_time: Option<f64>,
        size_min: Option<u32>,
        size_max: Option<u32>,
        for_wall_time: Option<f64>,
        require_strong_bound: bool,
        show_window: bool,
        parallel: bool,
        py: Python<'py>,
    ) -> PyResult<PyObject> {
        let bounds = EvolveBounds {
            for_events,
            for_time,
            total_events,
            total_time,
            size_min,
            size_max,
            for_wall_time: for_wall_time.map(Duration::from_secs_f64),
        };

        if require_strong_bound & !bounds.is_strongly_bounded() {
            return Err(PyErr::new::<pyo3::exceptions::PyValueError, _>(
                "No strong bounds specified.",
            ));
        }

        if !bounds.is_weakly_bounded() {
            return Err(PyErr::new::<pyo3::exceptions::PyValueError, _>(
                "No weak bounds specified.",
            ));
        }

        match state {
            PyStateOrStates::State(pystate) => {
                let state = &mut pystate.borrow_mut().0;
                if show_window {
                    Ok(py
                        .allow_threads(|| self.0.evolve_in_window(state, None, bounds))?
                        .into_py(py))
                } else {
                    Ok(py
                        .allow_threads(|| self.0.evolve(state, bounds))?
                        .into_py(py))
                }
            }
            PyStateOrStates::States(pystates) => {
                if show_window {
                    return Err(PyErr::new::<pyo3::exceptions::PyValueError, _>(
                        "Cannot show window with multiple states.",
                    ));
                }
                let mut refs = pystates
                    .into_iter()
                    .map(|x| x.borrow_mut())
                    .collect::<Vec<_>>();
                let mut states = refs.iter_mut().map(|x| x.deref_mut()).collect::<Vec<_>>();
                let out = if parallel {
                    py.allow_threads(|| {
                        states
                            .par_iter_mut()
                            .map(|state| self.0.evolve(&mut state.0, bounds))
                            .collect::<Vec<_>>()
                    })
                } else {
                    states
                        .iter_mut()
                        .map(|state| self.0.evolve(&mut state.0, bounds))
                        .collect::<Vec<_>>()
                };
                let o: Result<Vec<EvolveOutcome>, PyErr> = out
                    .into_iter()
                    .map(|x| x.map_err(|y| pyo3::exceptions::PyValueError::new_err(y.to_string())))
                    .collect();
                o.map(|x| x.into_py(py))
            }
        }
    }

    fn calc_mismatches(&self, state: PyStateOrRef) -> usize {
        match state {
            PyStateOrRef::State(s) => self.0.calc_mismatches(&s.borrow().0),
            PyStateOrRef::Ref(s) => self.0.calc_mismatches(&s.borrow().clone_state().0),
        }
    }

    fn calc_dimers(&self) -> Vec<DimerInfo> {
        self.0.calc_dimers()
    }

    fn calc_mismatch_locations<'py>(
        this: &Bound<'py, Self>,
        state: PyStateOrRef,
        py: Python<'py>,
    ) -> PyResult<Bound<'py, PyArray2<usize>>> {
        let t = this.borrow();
        let ra = match state {
            PyStateOrRef::State(s) => t.0.calc_mismatch_locations(&s.borrow().0),
            PyStateOrRef::Ref(s) => t.0.calc_mismatch_locations(&s.borrow().clone_state().0),
        };
        Ok(PyArray2::from_array_bound(py, &ra))
    }

    fn set_param(&mut self, param_name: &str, value: RustAny) -> PyResult<NeededUpdate> {
        Ok(self.0.set_param(param_name, value.0)?)
    }

    /// Names of tiles, per number.
    // #[getter]
    // fn tile_names(&self, py: Python<'_>) -> PyArray1<PyFixedUnicode<MAX_NAME_LENGTH>> {
    //     PyArray1::from_vec(py, self.0.tile_names()).into()
    // }

    #[getter]
    fn tile_names(&self) -> Vec<String> {
        self.0.tile_names().iter().map(|x| x.to_string()).collect()
    }

    fn tile_number(&self, tile_name: &str) -> Option<Tile> {
        self.0
            .tile_names()
            .iter()
            .position(|x| *x == tile_name)
            .map(|x| x as Tile)
    }

    fn tile_color(&self, tile_number: Tile) -> [u8; 4] {
        self.0.tile_color(tile_number)
    }

    #[getter]
    fn tile_colors<'py>(&self, py: Python<'py>) -> Bound<'py, PyArray2<u8>> {
        let colors = self.0.tile_colors();
        let mut arr = Array2::zeros((colors.len(), 4));
        for (i, c) in colors.iter().enumerate() {
            arr[[i, 0]] = c[0];
            arr[[i, 1]] = c[1];
            arr[[i, 2]] = c[2];
            arr[[i, 3]] = c[3];
        }
        arr.into_pyarray_bound(py)
    }

    fn get_param(&mut self, param_name: &str) -> PyResult<RustAny> {
        Ok(RustAny(self.0.get_param(param_name)?))
    }

    #[pyo3(signature = (state, needed = &NeededUpdate::All))]
    fn update_all(&self, state: &mut PyState, needed: &NeededUpdate) {
        self.0.update_all(&mut state.0, needed)
    }

    #[pyo3(name = "run_ffs", signature = (config = FFSRunConfig::default(), **kwargs))]
    fn py_run_ffs(
        &mut self,
        config: FFSRunConfig,
        kwargs: Option<Bound<PyDict>>,
        py: Python<'_>,
    ) -> PyResult<FFSRunResult> {
        let mut c = config;

        if let Some(dict) = kwargs {
            for (k, v) in dict.iter() {
                c._py_set(&k.extract::<String>()?, v)?;
            }
        }

        let res = py.allow_threads(|| self.0.run_ffs(&c));
        match res {
            Ok(res) => Ok(res),
            Err(err) => Err(PyErr::new::<pyo3::exceptions::PyValueError, _>(
                err.to_string(),
            )),
        }
    }

    fn __repr__(&self) -> String {
        format!("System({})", self.0.system_info())
    }

    pub fn print_debug(&self) {
        println!("{:?}", self.0);
    }

<<<<<<< HEAD
    #[staticmethod]
    fn new_sdc(params: SDCParams) -> PySystem {
        PySystem(SystemEnum::SDC(SDC::from_params(params)))
=======
    pub fn write_json(&self, filename: &str) -> Result<(), RgrowError> {
        serde_json::to_writer(File::create(filename)?, &self.0).unwrap();
        Ok(())
    }

    #[staticmethod]
    pub fn read_json(filename: &str) -> Result<Self, RgrowError> {
        Ok(PySystem(
            serde_json::from_reader(File::open(filename)?).unwrap(),
        ))
>>>>>>> 3530f7c2
    }
}<|MERGE_RESOLUTION|>--- conflicted
+++ resolved
@@ -4,12 +4,8 @@
 
 use crate::base::{NumEvents, NumTiles, RgrowError, RustAny, Tile};
 use crate::canvas::{Canvas, PointSafeHere};
-<<<<<<< HEAD
-use crate::ffs::{BoxedFFSResult, FFSRunConfig, FFSStateRef};
-use crate::models::sdc1d::{SDC,SDCParams};
-=======
 use crate::ffs::{FFSRunConfig, FFSRunResult, FFSStateRef};
->>>>>>> 3530f7c2
+use crate::models::sdc1d::{SDCParams, SDC};
 use crate::ratestore::RateStore;
 use crate::state::{StateEnum, StateStatus, TrackerData};
 use crate::system::{
@@ -366,11 +362,11 @@
         println!("{:?}", self.0);
     }
 
-<<<<<<< HEAD
     #[staticmethod]
     fn new_sdc(params: SDCParams) -> PySystem {
         PySystem(SystemEnum::SDC(SDC::from_params(params)))
-=======
+    }
+
     pub fn write_json(&self, filename: &str) -> Result<(), RgrowError> {
         serde_json::to_writer(File::create(filename)?, &self.0).unwrap();
         Ok(())
@@ -381,6 +377,5 @@
         Ok(PySystem(
             serde_json::from_reader(File::open(filename)?).unwrap(),
         ))
->>>>>>> 3530f7c2
     }
 }