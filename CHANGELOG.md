--- conflicted
+++ resolved
@@ -1,7 +1,3 @@
-<<<<<<< HEAD
-# 0.15.1
-
-=======
 # 0.16.0
 
 - Improvements to FFS code organization.
@@ -9,7 +5,6 @@
 - Improved FFS polars dataframe output creation:
   - configs now include tracking information, if present.
   - configs no longer breaks if keep_configs is false (shows last configurations)
->>>>>>> 3530f7c2
 - Fix Python mismatch display code (some mismatches were not shown).
 
 # 0.15.0
